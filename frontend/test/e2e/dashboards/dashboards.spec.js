--- conflicted
+++ resolved
@@ -17,13 +17,8 @@
             await ensureLoggedIn(server, driver, "bob@metabase.com", "12341234");
         });
 
-<<<<<<< HEAD
-        it("should let you create new dashboards, see them, filter them and enter them", async () => {
+        xit("should let you create new dashboards, see them, filter them and enter them", async () => {
             await d.get("/dashboards");
-=======
-        xit("should let you create new dashboards, see them, filter them and enter them", async () => {
-            await d.get("/dashboard");
->>>>>>> df15b266
             await d.screenshot("screenshots/dashboards.png");
 
             await createDashboardInEmptyState();
