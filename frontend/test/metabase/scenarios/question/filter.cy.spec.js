import {
  signInAsAdmin,
  restore,
  openOrdersTable,
  openProductsTable,
  popover,
} from "__support__/cypress";

import { SAMPLE_DATASET } from "__support__/cypress_sample_dataset";

const { ORDERS, PRODUCTS, PRODUCTS_ID } = SAMPLE_DATASET;

describe("scenarios > question > filter", () => {
  beforeEach(() => {
    restore();
    signInAsAdmin();
  });

  it.skip("should load needed data (metabase#12985)", () => {
    // Save a Question
    openProductsTable();
    cy.findByText("Save").click();
    cy.findByPlaceholderText("What is the name of your card?")
      .clear()
      .type("Q1");
    cy.findAllByText("Save")
      .last()
      .click();
    cy.findByText("Not now").click();

    // From Q1, save Q2
    cy.visit("/question/new");
    cy.findByText("Simple question").click();
    cy.findByText("Saved Questions").click();
    cy.findByText("Q1").click();
    cy.findByText("Save").click();
    cy.findByPlaceholderText("What is the name of your card?")
      .clear()
      .type("Q2");
    cy.findAllByText("Save")
      .last()
      .click();

    // Add Q2 to a dashboard
    cy.findByText("Yes please!").click();
    cy.findByText("Orders in a dashboard").click();

    // Add two dashboard filters
    cy.get(".Icon-filter").click();
    cy.findByText("Time").click();
    cy.findByText("All Options").click();
    cy.findAllByText("Select…")
      .last()
      .click();
    cy.findByText("Created At").click();

    cy.get(".Icon-filter").click();
    cy.findByText("Other Categories").click();
    cy.findAllByText("Select…")
      .last()
      .click();
    popover().within(() => {
      cy.findByText("Category").click();
    });

    // Save dashboard and refresh page
    cy.findAllByText("Done")
      .first()
      .click();

    cy.findByText("Save").click();
    cy.findByText("You're editing this dashboard.").should("not.exist");

    // Check category search
    cy.get("fieldset")
      .last()
      .within(() => {
        cy.findByText("Category").click();
      });
    cy.log("**Failing to show dropdown in v0.36.0 through v.0.37.0**");
    cy.findByText("Gadget").click();
    cy.findByText("Add filter").click();
  });

  it("should filter a joined table by 'Is not' filter (metabase#13534)", () => {
    // NOTE: the original issue mentions "Is not" and "Does not contain" filters
    // we're testing for one filter only to keep things simple

    openOrdersTable({ mode: "notebook" });
    // join with Products
    cy.findByText("Join data").click();
    cy.findByText("Products").click();
    // add filter
    cy.findByText("Filter").click();
    popover().within(() => {
      // we've run into weird "name normalization" issue
      // where it displays "Product" locally, and "Products" in CI
      // also, we need to eliminate "Product ID" - that's why I used `$`
      cy.contains(/products?$/i).click();
    });
    cy.findByText("Category").click();
    cy.findByText("Is").click();
    cy.findByText("Is not").click();
    cy.findByText("Gizmo").click();
    cy.findByText("Add filter").click();
    cy.contains("Category is not Gizmo");

    cy.findByText("Visualize").click();
    // wait for results to load
    cy.get(".LoadingSpinner").should("not.exist");
    cy.log("**The point of failure in 0.37.0-rc3**");
    cy.contains("37.65");
    cy.findByText("There was a problem with your question").should("not.exist");
    // this is not the point of this repro, but additionally make sure the filter is working as intended on "Gizmo"
    cy.findByText("3621077291879").should("not.exist"); // one of the "Gizmo" EANs
  });

  it("'Between Dates' filter should behave consistently (metabase#12872)", () => {
    cy.request("POST", "/api/card", {
      name: "12872",
      dataset_query: {
        database: 1,
        query: {
          "source-table": PRODUCTS_ID,
          aggregation: [["count"]],
          filter: [
            "and",
            [
              "between",
              ["field-id", PRODUCTS.CREATED_AT],
              "2019-04-15",
              "2019-04-15",
            ],
            [
              "between",
              ["joined-field", "Products", ["field-id", PRODUCTS.CREATED_AT]],
              "2019-04-15",
              "2019-04-15",
            ],
          ],
          joins: [
            {
              alias: "Products",
              condition: [
                "=",
                ["field-id", PRODUCTS.ID],
                ["joined-field", "Products", ["field-id", PRODUCTS.ID]],
              ],
              fields: "all",
              "source-table": PRODUCTS_ID,
            },
          ],
        },
        type: "query",
      },
      display: "scalar",
      visualization_settings: {},
    }).then(({ body: { id: questionId } }) => {
      cy.visit(`/question/${questionId}`);
      cy.findByText("12872");
      cy.log("**At the moment of unfixed issue, it's showing '0'**");
      cy.get(".ScalarValue").contains("1");
    });
  });

  it.skip("should filter based on remapped values (metabase#13235)", () => {
    // set "Filtering on this field" = "A list of all values"
    cy.request("PUT", `/api/field/${ORDERS.PRODUCT_ID}`, {
      has_field_values: "list",
<<<<<<< HEAD
    });
    // "Display values" = "Use foreign key" as `Product.Title`
    cy.request("POST", `/api/field/${ORDERS.PRODUCT_ID}/dimension`, {
      name: "Product ID",
      type: "external",
      human_readable_field_id: PRODUCTS.TITLE,
    });
=======
    });
    // "Display values" = "Use foreign key" as `Product.Title`
    cy.request("POST", `/api/field/${ORDERS.PRODUCT_ID}/dimension`, {
      name: "Product ID",
      type: "external",
      human_readable_field_id: PRODUCTS.TITLE,
    });
>>>>>>> c6b2b466

    // Add filter as remapped Product ID (Product name)
    openOrdersTable();
    cy.findByText("Filter").click();
    cy.get(".List-item-title")
      .contains("Product ID")
      .click();
    cy.get(".scroll-y")
      .contains("Aerodynamic Linen Coat")
      .click();
    cy.findByText("Add filter").click();

    cy.log("**Reported failing on v0.36.4 and v0.36.5.1**");
    cy.get(".LoadingSpinner").should("not.exist");
    cy.findAllByText("148.23"); // one of the subtotals for this product
    cy.findAllByText("Fantastic Wool Shirt").should("not.exist");
  });

  it.skip("should filter using Custom Expression from aggregated results (metabase#12839)", () => {
    const CE_NAME = "Simple Math";

    cy.request("POST", "/api/card", {
      name: "12839",
      dataset_query: {
        database: 1,
        query: {
          filter: [">", ["field-literal", CE_NAME, "type/Float"], 0],
          "source-query": {
            aggregation: [
              ["aggregation-options", ["+", 1, 1], { "display-name": CE_NAME }],
            ],
            breakout: [["field-id", PRODUCTS.CATEGORY]],
            "source-table": PRODUCTS_ID,
          },
        },
        type: "query",
      },
      display: "table",
      visualization_settings: {},
    }).then(({ body: { id: questionId } }) => {
      cy.server();
      cy.route("POST", `/api/card/${questionId}/query`).as("cardQuery");

      cy.visit(`/question/${questionId}`);
      cy.wait("@cardQuery");

      cy.log("**Reported failing on v0.35.4**");
      cy.log(`Error message: **Column 'source.${CE_NAME}' not found;**`);
      cy.findAllByText("Gizmo");
<<<<<<< HEAD
=======
    });
  });

  it.skip("should not preserve cleared filter with the default value on refresh (metabase#13960)", () => {
    cy.log("**--1. Create a question--**");

    cy.request("POST", "/api/card", {
      name: "13960",
      dataset_query: {
        type: "query",
        query: {
          "source-table": PRODUCTS_ID,
          aggregation: [["count"]],
          breakout: [["field-id", PRODUCTS.CATEGORY]],
        },
        database: 1,
      },
      display: "pie",
      visualization_settings: {},
    }).then(({ body: { id: QUESTION_ID } }) => {
      cy.log("**--2. Create a dashboard--**");

      cy.request("POST", "/api/dashboard", {
        name: "13960D",
      }).then(({ body: { id: DASHBOARD_ID } }) => {
        cy.log(
          "**--3. Add filters to the dashboard and set the default value to the first one--**",
        );

        cy.request("PUT", `/api/dashboard/${DASHBOARD_ID}`, {
          name: "13960D",
          parameters: [
            {
              name: "Category",
              slug: "category",
              id: "c32a49e1",
              type: "category",
              default: ["Doohickey"],
            },
            { name: "ID", slug: "id", id: "f2bf003c", type: "id" },
          ],
        });

        cy.log("**--4. Add question to the dashboard--**");

        cy.request("POST", `/api/dashboard/${DASHBOARD_ID}/cards`, {
          cardId: QUESTION_ID,
        }).then(({ body: { id: DASH_CARD_ID } }) => {
          cy.log("**--5. Connect the filters to the card--**");

          cy.request("PUT", `/api/dashboard/${DASHBOARD_ID}/cards`, {
            cards: [
              {
                id: DASH_CARD_ID,
                card_id: QUESTION_ID,
                row: 0,
                col: 0,
                sizeX: 10,
                sizeY: 10,
                series: [],
                visualization_settings: {},
                parameter_mappings: [
                  {
                    parameter_id: "c32a49e1",
                    card_id: QUESTION_ID,
                    target: ["dimension", ["field-id", PRODUCTS.CATEGORY]],
                  },
                  {
                    parameter_id: "f2bf003c",
                    card_id: QUESTION_ID,
                    target: ["dimension", ["field-id", PRODUCTS.ID]],
                  },
                ],
              },
            ],
          });
        });
        cy.server();
        cy.route("POST", `/api/card/${QUESTION_ID}/query`).as("cardQuery");

        cy.visit(`/dashboard/${DASHBOARD_ID}`);

        cy.wait("@cardQuery");
        cy.location("search").should("eq", "?category=Doohickey");

        // Remove default filter (category)
        cy.get("fieldset .Icon-close").click();

        cy.url().should("not.include", "?category=Doohickey");

        // Set filter value to the `ID`
        cy.get("fieldset")
          .contains(/ID/i)
          .click();
        cy.findByPlaceholderText("Enter an ID").type("1");
        cy.findByText("Add filter")
          .closest("button")
          .should("not.be.disabled")
          .click();

        cy.location("search").should("eq", "?id=1");

        cy.reload();

        cy.findByText("13960");
        cy.findAllByText("Doohickey").should("not.exist");
        // TODO: depending on how this issue will be fixed, the next assertion might need to be updated
        cy.location("search").should("eq", "?id=1");
      });
>>>>>>> c6b2b466
    });
  });

  it.skip("should clear default filter value in native questions (metabase#13961)", () => {
    const QUESTION_NAME = "13961";
    const [CATEGORY_FILTER, ID_FILTER] = [
      { name: "category", display_name: "Category", type: "dimension" },
      { name: "prodid", display_name: "ProdId", type: "number" },
    ];

    cy.request("POST", "/api/card", {
      name: QUESTION_NAME,
      dataset_query: {
        type: "native",
        native: {
          query:
            "SELECT * FROM PRODUCTS WHERE 1=1 AND {{category}} [[AND ID={{prodid}}]]",
          "template-tags": {
            [CATEGORY_FILTER.name]: {
              id: "00315d5e-4a41-99da-1a41-e5254dacff9d",
              name: CATEGORY_FILTER.name,
              "display-name": CATEGORY_FILTER.display_name,
              type: CATEGORY_FILTER.type,
              default: "Doohickey",
              dimension: ["field-id", PRODUCTS.CATEGORY],
              "widget-type": "category",
            },
            [ID_FILTER.name]: {
              id: "4775bccc-e82a-4069-fc6b-2acc90aadb8b",
              name: ID_FILTER.name,
              "display-name": ID_FILTER.display_name,
              type: ID_FILTER.type,
              default: null,
            },
          },
        },
        database: 1,
      },
      display: "table",
      visualization_settings: {},
    }).then(({ body: { id: QUESTION_ID } }) => {
      cy.visit(`/question/${QUESTION_ID}`);

      cy.findByText(QUESTION_NAME);
      cy.findAllByText("Small Marble Shoes"); // Product ID 2, Doohickey

      cy.location("search").should("eq", "?category=Doohickey");

      // Remove default filter (category)
      cy.get("fieldset .Icon-close").click();

      cy.get(".Icon-play")
        .first()
        .should("be.visible")
        .as("rerunQuestion");

      cy.get("@rerunQuestion").click();
      cy.url().should("not.include", "?category=Doohickey");

      // Add value `1` to the ID filter
      cy.findByPlaceholderText(ID_FILTER.display_name).type("1");

      cy.get("@rerunQuestion").click();

      cy.log("**--Reported tested and failing on v0.34.3 through v0.37.3--**");
      cy.log("**URL is correct at this point, but there are no results**");
      cy.location("search").should("eq", `?${ID_FILTER.name}=1`);
      cy.findByText("Rustic Paper Wallet"); // Product ID 1, Gizmo
    });
  });
});<|MERGE_RESOLUTION|>--- conflicted
+++ resolved
@@ -167,7 +167,6 @@
     // set "Filtering on this field" = "A list of all values"
     cy.request("PUT", `/api/field/${ORDERS.PRODUCT_ID}`, {
       has_field_values: "list",
-<<<<<<< HEAD
     });
     // "Display values" = "Use foreign key" as `Product.Title`
     cy.request("POST", `/api/field/${ORDERS.PRODUCT_ID}/dimension`, {
@@ -175,15 +174,6 @@
       type: "external",
       human_readable_field_id: PRODUCTS.TITLE,
     });
-=======
-    });
-    // "Display values" = "Use foreign key" as `Product.Title`
-    cy.request("POST", `/api/field/${ORDERS.PRODUCT_ID}/dimension`, {
-      name: "Product ID",
-      type: "external",
-      human_readable_field_id: PRODUCTS.TITLE,
-    });
->>>>>>> c6b2b466
 
     // Add filter as remapped Product ID (Product name)
     openOrdersTable();
@@ -233,8 +223,6 @@
       cy.log("**Reported failing on v0.35.4**");
       cy.log(`Error message: **Column 'source.${CE_NAME}' not found;**`);
       cy.findAllByText("Gizmo");
-<<<<<<< HEAD
-=======
     });
   });
 
@@ -344,7 +332,6 @@
         // TODO: depending on how this issue will be fixed, the next assertion might need to be updated
         cy.location("search").should("eq", "?id=1");
       });
->>>>>>> c6b2b466
     });
   });
 
