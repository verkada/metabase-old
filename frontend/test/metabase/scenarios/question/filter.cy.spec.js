--- conflicted
+++ resolved
@@ -855,7 +855,6 @@
     cy.findByText("wilma-muller");
   });
 
-<<<<<<< HEAD
   it("should reject a number literal", () => {
     openProductsTable();
     cy.findByText("Filter").click();
@@ -882,7 +881,8 @@
       .should("not.be.disabled")
       .click();
     cy.findByText('Expecting boolean but found "TheAnswer"');
-=======
+  });
+
   it.skip("column filters should work for metrics (metabase#15333)", () => {
     visitQuestionAdhoc({
       dataset_query: {
@@ -907,6 +907,5 @@
       .click();
     cy.findByText("Doohickey");
     cy.findByText("Gizmo").should("not.exist");
->>>>>>> 24efaeae
   });
 });