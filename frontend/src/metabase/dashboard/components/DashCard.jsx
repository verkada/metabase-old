--- conflicted
+++ resolved
@@ -323,11 +323,7 @@
   if (getVisualizationRaw(series).visualization.supportPreviewing) {
     buttons.push(
       <ToggleCardPreviewButton
-<<<<<<< HEAD
-        key="toggle_preview"
-=======
         key="toggle-card-preview-button"
->>>>>>> 941694a7
         isPreviewing={isPreviewing}
         onPreviewToggle={onPreviewToggle}
       />,
@@ -341,11 +337,7 @@
     ) {
       buttons.push(
         <ChartSettingsButton
-<<<<<<< HEAD
-          key="chart_settings"
-=======
           key="chart-settings-button"
->>>>>>> 941694a7
           series={series}
           onReplaceAllVisualizationSettings={onReplaceAllVisualizationSettings}
         />,
@@ -353,11 +345,7 @@
     }
     if (!isVirtualDashCard) {
       buttons.push(
-<<<<<<< HEAD
-        <Tooltip key="tooltip" tooltip={t`Click behavior`}>
-=======
         <Tooltip key="click-behavior-tooltip" tooltip={t`Click behavior`}>
->>>>>>> 941694a7
           <a
             className="text-dark-hover drag-disabled mr1"
             data-metabase-event="Dashboard;Open Click Behavior Sidebar"
@@ -373,11 +361,7 @@
     if (getVisualizationRaw(series).visualization.supportsSeries) {
       buttons.push(
         <AddSeriesButton
-<<<<<<< HEAD
-          key="add_series"
-=======
           key="add-series-button"
->>>>>>> 941694a7
           series={series}
           onAddSeries={onAddSeries}
         />,
