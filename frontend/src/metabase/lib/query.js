import React from "react";

import inflection from "inflection";
import _ from "underscore";

import Utils from "metabase/lib/utils";
import { getOperators } from "metabase/lib/schema_metadata";
import { createLookupByProperty } from "metabase/lib/table";
import { isFK, TYPE } from "metabase/lib/types";


import * as Q from "./query/query";

export const NEW_QUERY_TEMPLATES = {
    query: {
        database: null,
        type: "query",
        query: {
            source_table: null
        }
    },
    native: {
        database: null,
        type: "native",
        native: {
            query: ""
        }
    }
};

export function createQuery(type = "query", databaseId, tableId) {
    let dataset_query = Utils.copy(NEW_QUERY_TEMPLATES[type]);

    if (databaseId) {
        dataset_query.database = databaseId;
    }

    if (type === "query" && databaseId && tableId) {
        dataset_query.query.source_table = tableId;
    }

    return dataset_query;
}


const METRIC_NAME_BY_AGGREGATION = {
    "count": "count",
    "cum_count": "count",
    "sum": "sum",
    "cum_sum": "sum",
    "distinct": "count",
    "avg": "avg",
    "min": "min",
    "max": "max",
}

const METRIC_TYPE_BY_AGGREGATION = {
    "count": TYPE.Integer,
    "cum_count": TYPE.Integer,
    "sum": TYPE.Float,
    "cum_sum": TYPE.Float,
    "distinct": TYPE.Integer,
    "avg": TYPE.Float,
    "min": TYPE.Float,
    "max": TYPE.Float,
}

const SORTABLE_AGGREGATION_TYPES = new Set(["avg", "count", "distinct", "stddev", "sum", "min", "max"]);

const mbqlCanonicalize = (a) => typeof a === "string" ? a.toLowerCase().replace(/_/g, "-") : a;
const mbqlCompare = (a, b) => mbqlCanonicalize(a) === mbqlCanonicalize(b)

var Query = {

    isStructured(dataset_query) {
        return dataset_query && dataset_query.type === "query";
    },

    isNative(dataset_query) {
        return dataset_query && dataset_query.type === "native";
    },

    canRun(query, tableMetadata) {
        if (!query || query.source_table == null || !Query.hasValidAggregation(query)) {
            return false;
        }
        // check that the table supports this aggregation, if we have tableMetadata
        let agg = query.aggregation && query.aggregation[0] || "rows";
        if (!mbqlCompare(agg, "metric") && tableMetadata && !_.findWhere(tableMetadata.aggregation_options, { short: agg })) {
            return false;
        }
        return true;
    },

    cleanQuery(query) {
        if (!query) {
            return query;
        }

        // it's possible the user left some half-done parts of the query on screen when they hit the run button, so find those
        // things now and clear them out so that we have a nice clean set of valid clauses in our query

        // aggregations
        query.aggregation = Query.getAggregations(query);
        if (query.aggregation.length === 0) {
            delete query.aggregation;
        }

        // breakouts
        query.breakout = Query.getBreakouts(query);
        if (query.breakout.length === 0) {
            delete query.breakout;
        }

        // filters
        const filters = Query.getFilters(query).filter(filter =>
            _.all(filter, a => a != null)
        );
        if (filters.length > 0) {
            query.filter = ["AND", ...filters];
        } else {
            delete query.filter;
        }

        if (query.order_by) {
            query.order_by = query.order_by.map((s) => {
                let field = s[0];

                // remove incomplete sorts
                if (!Query.isValidField(field) || s[1] == null) {
                    return null;
                }

                if (Query.isAggregateField(field)) {
                    // remove aggregation sort if we can't sort by this aggregation
                    if (Query.canSortByAggregateField(query, field[1])) {
                        return s;
                    }
                } else if (Query.hasValidBreakout(query)) {
                    let exactMatches = query.breakout.filter(b => Query.isSameField(b, field, true));
                    if (exactMatches.length > 0) {
                        return s;
                    }
                    let targetMatches = query.breakout.filter(b => Query.isSameField(b, field, false));
                    if (targetMatches.length > 0) {
                        // query processor expect the order_by clause to match the breakout's datetime_field unit or fk-> target,
                        // so just replace it with the one that matches the target field
                        // NOTE: if we have more than one breakout for the same target field this could match the wrong one
                        if (targetMatches.length > 1) {
                            console.warn("Sort clause matches more than one breakout field", s[0], targetMatches);
                        }
                        return [targetMatches[0], s[1]];
                    }
                } else if (Query.isBareRows(query)) {
                    return s;
                }

                // otherwise remove sort if it doesn't have a breakout but isn't a bare rows aggregation
                return null;
            }).filter(s => s != null);

            if (query.order_by.length === 0) {
                delete query.order_by;
            }
        }

        if (typeof query.limit !== "number") {
            delete query.limit;
        }

        if (query.expressions) delete query.expressions['']; // delete any empty expressions

        return query;
    },

    canAddDimensions(query) {
        var MAX_DIMENSIONS = 2;
        return query && query.breakout && (query.breakout.length < MAX_DIMENSIONS);
    },

    numDimensions(query) {
        if (query && query.breakout) {
            return query.breakout.filter(function(b) {
                return b !== null;
            }).length;
        }

        return 0;
    },

    hasValidBreakout(query) {
        return (query && query.breakout &&
                    query.breakout.length > 0 &&
                    query.breakout[0] !== null);
    },

<<<<<<< HEAD
    canSortByAggregateField(query, index) {
        if (!Query.hasValidBreakout(query)) {
=======
    canSortByAggregateField(query) {
        var SORTABLE_AGGREGATION_TYPES = new Set(["avg", "count", "distinct", "stddev", "sum", "min", "max", "metric"]);

        return Query.hasValidBreakout(query) && SORTABLE_AGGREGATION_TYPES.has(query.aggregation && query.aggregation[0].toLowerCase());
    },

    addDimension(query) {
        query.breakout.push(null);
    },

    updateDimension(query, value, index) {
        query.breakout = BreakoutClause.setBreakout(query.breakout, index, value);
    },

    removeDimension(query, index) {
        let field = query.breakout[index];

        // remove the field from the breakout clause
        query.breakout = BreakoutClause.removeBreakout(query.breakout, index);

        // remove sorts that referenced the dimension that was removed
        if (query.order_by) {
            query.order_by = query.order_by.filter(s => s[0] !== field);
            if (query.order_by.length === 0) {
                delete query.order_by;
            }
        }
    },

    hasEmptyAggregation(query) {
        var aggregation = query.aggregation;
        if (aggregation !== undefined &&
                aggregation.length > 0 &&
                aggregation[0] !== null) {
>>>>>>> 35466f46
            return false;
        }
        const aggregations = Query.getAggregations(query);
        return (
            aggregations[index] && aggregations[index][0] &&
            SORTABLE_AGGREGATION_TYPES.has(mbqlCanonicalize(aggregations[index][0]))
        );
    },

    isSegmentFilter(filter) {
        return Array.isArray(filter) && filter[0] === "SEGMENT";
    },

    canAddLimitAndSort(query) {
        if (Query.isBareRows(query)) {
            return true;
        } else if (Query.hasValidBreakout(query)) {
            return true;
        } else {
            return false;
        }
    },

    getSortableFields(query, fields) {
        // in bare rows all fields are sortable, otherwise we only sort by our breakout columns
        if (Query.isBareRows(query)) {
            return fields;
        } else if (Query.hasValidBreakout(query)) {
            // further filter field list down to only fields in our breakout clause
            var breakoutFieldList = [];

            const breakouts = Query.getBreakouts(query);
            breakouts.map(function (breakoutField) {
                const fieldId = Query.getFieldTargetId(breakoutField);
                const field = _.findWhere(fields, { id: fieldId });
                if (field) {
                    breakoutFieldList.push(field);
                }
            });

            const aggregations = Query.getAggregations(query);
            for (const [index, aggregation] of aggregations.entries()) {
                if (Query.canSortByAggregateField(query, index)) {
                    breakoutFieldList.push({
                        id: ["aggregation",  index],
                        name: aggregation[0], // e.g. "sum"
                        display_name: aggregation[0]
                    });
                }
            }

            return breakoutFieldList;
        } else {
            return [];
        }
    },

    canAddSort(query) {
        // TODO: allow for multiple sorting choices
        return false;
    },

    getExpressions(query) {
        return query.expressions;
    },

    setExpression(query, name, expression) {
        if (name && expression) {
            let expressions = query.expressions || {};
            expressions[name] = expression;
            query.expressions = expressions;
        }

        return query;
    },

    // remove an expression with NAME. Returns scrubbed QUERY with all references to expression removed.
    removeExpression(query, name) {
        if (!query.expressions) return query;

        delete query.expressions[name];

        if (_.isEmpty(query.expressions)) delete query.expressions;

        // ok, now "scrub" the query to remove any references to the expression
        function isExpressionReference(obj) {
            return obj && obj.constructor === Array && obj.length === 2 && obj[0] === 'expression' && obj[1] === name;
        }

        function removeExpressionReferences(obj) {
            return isExpressionReference(obj) ? null                                         :
                   obj.constructor === Array  ? _.map(obj, removeExpressionReferences)       :
                   typeof obj === 'object'    ? _.mapObject(obj, removeExpressionReferences) :
                                                obj;
        }

        return this.cleanQuery(removeExpressionReferences(query));
    },

    isRegularField(field) {
        return typeof field === "number";
    },

    isLocalField(field) {
        return Array.isArray(field) && mbqlCompare(field[0], "field-id");
    },

    isForeignKeyField(field) {
        return Array.isArray(field) && mbqlCompare(field[0], "fk->");
    },

    isDatetimeField(field) {
        return Array.isArray(field) && mbqlCompare(field[0], "datetime-field");
    },

    isExpressionField(field) {
        return Array.isArray(field) && field.length === 2 && mbqlCompare(field[0], "expression");
    },

    isAggregateField(field) {
        return Array.isArray(field) && mbqlCompare(field[0], "aggregation");
    },

    isValidField(field) {
        return (
            (Query.isRegularField(field)) ||
            (Query.isLocalField(field)) ||
            (Query.isForeignKeyField(field) && Query.isRegularField(field[1]) && Query.isRegularField(field[2])) ||
            (Query.isDatetimeField(field)   && Query.isValidField(field[1]) &&
                (field.length === 4 ?
                    (field[2] === "as" && typeof field[3] === "string") : // deprecated
                    typeof field[2] === "string")) ||
            (Query.isExpressionField(field) && _.isString(field[1])) ||
            (Query.isAggregateField(field)  && typeof field[1] === "number")
        );
    },

    isSameField: function(fieldA, fieldB, exact = false) {
        if (exact) {
            return _.isEqual(fieldA, fieldB);
        } else {
            return Query.getFieldTargetId(fieldA) === Query.getFieldTargetId(fieldB);
        }
    },

    // gets the target field ID (recursively) from any type of field, including raw field ID, fk->, and datetime_field cast.
    getFieldTargetId: function(field) {
        if (Query.isRegularField(field)) {
            return field;
        } else if (Query.isLocalField(field)) {
            return field[1];
        } else if (Query.isForeignKeyField(field)) {
            return Query.getFieldTargetId(field[2]);
        } else if (Query.isDatetimeField(field)) {
            return Query.getFieldTargetId(field[1]);
        }
        console.warn("Unknown field type: ", field);
    },

    // gets the table and field definitions from from a raw, fk->, or datetime_field field
    getFieldTarget: function(field, tableDef, path = []) {
        if (Query.isRegularField(field)) {
            return { table: tableDef, field: Table.getField(tableDef, field), path };
        } else if (Query.isLocalField(field)) {
            return Query.getFieldTarget(field[1], tableDef, path);
        } else if (Query.isForeignKeyField(field)) {
            let fkFieldDef = Table.getField(tableDef, field[1]);
            let targetTableDef = fkFieldDef && fkFieldDef.target.table;
            return Query.getFieldTarget(field[2], targetTableDef, path.concat(fkFieldDef));
        } else if (Query.isDatetimeField(field)) {
            return {
                ...Query.getFieldTarget(field[1], tableDef, path),
                unit: Query.getDatetimeUnit(field)
            };
        } else if (Query.isExpressionField(field)) {
            // hmmm, since this is a dynamic field we'll need to build this here
            let fieldDef = {
                display_name: field[1],
                name: field[1],
                // TODO: we need to do something better here because filtering depends on knowing a sensible type for the field
                base_type: TYPE.Integer,
                operators_lookup: {},
                valid_operators: [],
                active: true,
                fk_target_field_id: null,
                parent_id: null,
                preview_display: true,
                special_type: null,
                target: null,
                visibility_type: "normal"
            };
            fieldDef.valid_operators = getOperators(fieldDef, tableDef);
            fieldDef.operators_lookup = createLookupByProperty(fieldDef.valid_operators, "name");

            return {
                table: tableDef,
                field: fieldDef,
                path: path
            }
        }

        console.warn("Unknown field type: ", field);
    },

    getFieldPath(fieldId, tableDef) {
        let path = [];
        while (fieldId != null) {
            let field = Table.getField(tableDef, fieldId);
            path.unshift(field);
            fieldId = field && field.parent_id;
        }
        return path;
    },

    getFieldPathName(fieldId, tableDef) {
        return Query.getFieldPath(fieldId, tableDef).map(f => f && f.display_name).join(": ")
    },

    getDatetimeUnit(field) {
        if (field.length === 4) {
            return field[3]; // deprecated
        } else {
            return field[2];
        }
    },

    getFieldOptions(fields, includeJoins = false, filterFn = _.identity, usedFields = {}) {
        var results = {
            count: 0,
            fields: null,
            fks: []
        };
        // filter based on filterFn, then remove fks if they'll be duplicated in the joins fields
        results.fields = filterFn(fields).filter((f) => !usedFields[f.id] && (!isFK(f.special_type) || !includeJoins));
        results.count += results.fields.length;
        if (includeJoins) {
            results.fks = fields.filter((f) => isFK(f.special_type) && f.target).map((joinField) => {
                var targetFields = filterFn(joinField.target.table.fields).filter(f => (!Array.isArray(f.id) || f.id[0] !== "aggregation") && !usedFields[f.id]);
                results.count += targetFields.length;
                return {
                    field: joinField,
                    fields: targetFields
                };
            }).filter((r) => r.fields.length > 0);
        }

        return results;
    },

    getFieldName(tableMetadata, field, options) {
        try {
            if (Query.isRegularField(field)) {
                let fieldDef = Table.getField(tableMetadata, field);
                if (fieldDef) {
                    return fieldDef.display_name.replace(/\s+id\s*$/i, "");
                }
            } else if (Query.isForeignKeyField(field)) {
                let fkFieldDef = Table.getField(tableMetadata, field[1]);
                let targetTableDef = fkFieldDef && fkFieldDef.target.table;
                return [Query.getFieldName(tableMetadata, field[1], options), " → ", Query.getFieldName(targetTableDef, field[2], options)];
            } else if (Query.isDatetimeField(field)) {
                return [Query.getFieldName(tableMetadata, field[1], options), " (" + field[3] + ")"];
            } else if (Query.isExpressionField(field)) {
                return field[1];
            }
        } catch (e) {
            console.warn("Couldn't format field name for field", field, "in table", tableMetadata);
        }
        return "[Unknown Field]";
    },

    getTableDescription(tableMetadata) {
        return [inflection.pluralize(tableMetadata.display_name)];
    },

    getAggregationDescription(tableMetadata, query, options) {
        return conjunctList(Query.getAggregations(query).map(aggregation => {
            switch (aggregation[0]) {
                case "METRIC":
                    let metric = _.findWhere(tableMetadata.metrics, { id: aggregation[1] });
                    let name = metric ? metric.name : "[Unknown Metric]";
                    return [options.jsx ? <span className="text-green text-bold">{name}</span> : name];
                case "rows":      return           ["Raw data"];
                case "count":     return              ["Count"];
                case "cum_count": return   ["Cumulative count"];
                case "avg":       return            ["Average of ", Query.getFieldName(tableMetadata, aggregation[1], options)];
                case "distinct":  return    ["Distinct values of ", Query.getFieldName(tableMetadata, aggregation[1], options)];
                case "stddev":    return ["Standard deviation of ", Query.getFieldName(tableMetadata, aggregation[1], options)];
                case "sum":       return                ["Sum of ", Query.getFieldName(tableMetadata, aggregation[1], options)];
                case "cum_sum":   return     ["Cumulative sum of ", Query.getFieldName(tableMetadata, aggregation[1], options)];
                case "max":       return            ["Maximum of ", Query.getFieldName(tableMetadata, aggregation[1], options)];
                case "min":       return            ["Minimum of ", Query.getFieldName(tableMetadata, aggregation[1], options)];
            }
        }), "and");
    },

    getBreakoutDescription(tableMetadata, { breakout }, options) {
        if (breakout && breakout.length > 0) {
            return ["Grouped by ", joinList(breakout.map((b) => Query.getFieldName(tableMetadata, b, options)), " and ")];
        }
    },

    getFilterDescription(tableMetadata, query, options) {
        let filters = Query.getFilters(query);
        if (filters && filters.length > 0) {
            return ["Filtered by ", Query.getFilterClauseDescription(tableMetadata, filters, options)];
        }
    },

    getFilterClauseDescription(tableMetadata, filter, options) {
        if (filter[0] === "AND" || filter[0] === "OR") {
            let clauses = filter.slice(1).map((f) => Query.getFilterClauseDescription(tableMetadata, f, options));
            return conjunctList(clauses, filter[0].toLowerCase());
        } else if (filter[0] === "SEGMENT") {
            let segment = _.findWhere(tableMetadata.segments, { id: filter[1] });
            let name = segment ? segment.name : "[Unknown Segment]";
            return options.jsx ? <span className="text-purple text-bold">{name}</span> : name;
        } else {
            return Query.getFieldName(tableMetadata, filter[1], options);
        }
    },

    getOrderByDescription(tableMetadata, { order_by }, options) {
        if (order_by && order_by.length > 0) {
            return ["Sorted by ", joinList(order_by.map(o => Query.getFieldName(tableMetadata, o[0], options) + " " + o[1]), " and ")];
        }
    },

    getLimitDescription(tableMetadata, { limit }) {
        if (limit != null) {
            return [limit, " ", inflection.inflect("row", limit)];
        }
    },

    generateQueryDescription(tableMetadata, query, options = {}) {
        if (!tableMetadata) {
            return "";
        }

        options = {
            jsx: false,
            sections: ["table", "aggregation", "breakout", "filter", "order_by", "limit"],
            ...options
        };

        const sectionFns = {
            table:       Query.getTableDescription,
            aggregation: Query.getAggregationDescription,
            breakout:    Query.getBreakoutDescription,
            filter:      Query.getFilterDescription,
            order_by:    Query.getOrderByDescription,
            limit:       Query.getLimitDescription
        }

        // these array gymnastics are needed to support JSX formatting
        let sections = options.sections
            .map((section) => _.flatten(sectionFns[section](tableMetadata, query, options)).filter(s => !!s))
            .filter(s => s && s.length > 0);

        let description = _.flatten(joinList(sections, ", "));
        if (options.jsx) {
            return <span>{description}</span>;
        } else {
            return description.join("");
        }
    },

    getDatetimeFieldUnit(field) {
        return field && field[3];
    },

    getAggregationType(aggregation) {
        return aggregation && aggregation[0];
    },

    getAggregationField(aggregation) {
        return aggregation && aggregation[1];
    },

    getQueryColumn(tableMetadata, field) {
        let target = Query.getFieldTarget(field, tableMetadata);
        let column = { ...target.field };
        if (Query.isDatetimeField(field)) {
            column.unit = Query.getDatetimeFieldUnit(field);
        }
        return column;
    },

    getQueryColumns(tableMetadata, query) {
        let columns = Query.getBreakouts(query).map(b => Query.getQueryColumn(tableMetadata, b));
        if (Query.isBareRows(query)) {
            if (columns.length === 0) {
                return null;
            }
        } else {
            for (const aggregation of Query.getAggregations(query)) {
                const type = Query.getAggregationType(aggregation)
                columns.push({
                    name: METRIC_NAME_BY_AGGREGATION[type],
                    base_type: METRIC_TYPE_BY_AGGREGATION[type],
                    special_type: TYPE.Number
                });
            }
        }
        return columns;
    }
}

for (const prop in Q) {
    Query[prop] = Q[prop];
}

export const AggregationClause = {

    // predicate function to test if a given aggregation clause is fully formed
    isValid(aggregation) {
        if (aggregation && _.isArray(aggregation) &&
                ((aggregation.length === 1 && aggregation[0] !== null) ||
                 (aggregation.length === 2 && aggregation[0] !== null && aggregation[1] !== null))) {
            return true;
        }
        return false;
    },

    // predicate function to test if the given aggregation clause represents a Bare Rows aggregation
    isBareRows(aggregation) {
        return AggregationClause.isValid(aggregation) && aggregation[0] === "rows";
    },

    // predicate function to test if a given aggregation clause represents a standard aggregation
    isStandard(aggregation) {
        return AggregationClause.isValid(aggregation) && aggregation[0] !== "METRIC";
    },

    // predicate function to test if a given aggregation clause represents a metric
    isMetric(aggregation) {
        return AggregationClause.isValid(aggregation) && aggregation[0] === "METRIC";
    },

    // get the metricId from a metric aggregation clause
    getMetric(aggregation) {
        if (aggregation && AggregationClause.isMetric(aggregation)) {
            return aggregation[1];
        } else {
            return null;
        }
    },

    // get the operator from a standard aggregation clause
    getOperator(aggregation) {
        if (aggregation && aggregation.length > 0 && aggregation[0] !== "METRIC") {
            return aggregation[0];
        } else {
            return null;
        }
    },

    // get the fieldId from a standard aggregation clause
    getField(aggregation) {
        if (aggregation && aggregation.length > 1 && aggregation[0] !== "METRIC") {
            return aggregation[1];
        } else {
            return null;
        }
    },

    // set the fieldId on a standard aggregation clause
    setField(aggregation, fieldId) {
        if (aggregation && aggregation.length > 0 && aggregation[0] && aggregation[0] !== "METRIC") {
            return [aggregation[0], fieldId];
        } else {
            // TODO: is there a better failure response than just returning the aggregation unmodified??
            return aggregation;
        }
    }
}

export const BreakoutClause = {

    setBreakout(breakout, index, value) {
        if (!breakout) {
            breakout = [];
        }
        return [...breakout.slice(0,index), value, ...breakout.slice(index + 1)];
    },

    removeBreakout(breakout, index) {
        if (!breakout) {
            breakout = [];
        }
        return [...breakout.slice(0,index), ...breakout.slice(index + 1)];
    }
}

const Table = {
    getField(table, fieldId) {
        if (table) {
            // sometimes we populate fields_lookup, sometimes we don't :(
            if (table.fields_lookup) {
                return table.fields_lookup[fieldId];
            } else {
                return _.findWhere(table.fields, { id: fieldId });
            }
        }
    }
}

function joinList(list, joiner) {
    return _.flatten(list.map((l, i) => i === list.length - 1 ? [l] : [l, joiner]), true);
}

function conjunctList(list, conjunction) {
    switch (list.length) {
        case 0: return null;
        case 1: return list[0];
        case 2: return [list[0], " ", conjunction, " ", list[1]];
        default: return [list.slice(0, -1).join(", "), ", ", conjunction, " ", list[list.length - 1]];
    }
}

export default Query;<|MERGE_RESOLUTION|>--- conflicted
+++ resolved
@@ -194,45 +194,8 @@
                     query.breakout[0] !== null);
     },
 
-<<<<<<< HEAD
     canSortByAggregateField(query, index) {
         if (!Query.hasValidBreakout(query)) {
-=======
-    canSortByAggregateField(query) {
-        var SORTABLE_AGGREGATION_TYPES = new Set(["avg", "count", "distinct", "stddev", "sum", "min", "max", "metric"]);
-
-        return Query.hasValidBreakout(query) && SORTABLE_AGGREGATION_TYPES.has(query.aggregation && query.aggregation[0].toLowerCase());
-    },
-
-    addDimension(query) {
-        query.breakout.push(null);
-    },
-
-    updateDimension(query, value, index) {
-        query.breakout = BreakoutClause.setBreakout(query.breakout, index, value);
-    },
-
-    removeDimension(query, index) {
-        let field = query.breakout[index];
-
-        // remove the field from the breakout clause
-        query.breakout = BreakoutClause.removeBreakout(query.breakout, index);
-
-        // remove sorts that referenced the dimension that was removed
-        if (query.order_by) {
-            query.order_by = query.order_by.filter(s => s[0] !== field);
-            if (query.order_by.length === 0) {
-                delete query.order_by;
-            }
-        }
-    },
-
-    hasEmptyAggregation(query) {
-        var aggregation = query.aggregation;
-        if (aggregation !== undefined &&
-                aggregation.length > 0 &&
-                aggregation[0] !== null) {
->>>>>>> 35466f46
             return false;
         }
         const aggregations = Query.getAggregations(query);
