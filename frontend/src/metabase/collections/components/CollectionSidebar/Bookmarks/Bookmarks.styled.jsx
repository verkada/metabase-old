import styled from "@emotion/styled";

import { color } from "metabase/lib/colors";
import { space } from "metabase/styled-components/theme";

import Icon from "metabase/components/Icon";

const CollectionSidebarBookmarksRoot = styled.div`
  margin-top: ${space(2)};
  margin-bottom: ${space(2)};
`;

export const BookmarkTypeIcon = styled(Icon)`
  margin-right: 6px;
  opacity: 0.5;
`;

<<<<<<< HEAD
export const BookmarkLinkRoot = styled.div`
  margin: ${space(1)} 0;
=======
export const BookmarkListRoot = styled.div`
  margin: ${space(2)} 0;
>>>>>>> c950e502
`;

export const BookmarkContainer = styled.div`
  overflow: hidden;
  position: relative;
  width: 100%;

  &:hover {
    background: ${color("bg-medium")};

    button {
      opacity: 0.5;
    }
  }

  button {
    opacity: 0;
    color: ${color("brand")};
    cursor: pointer;
    padding: ${space(1)};
    position: absolute;
    right: 0;
    top: 0;
  }
`;

export default CollectionSidebarBookmarksRoot;<|MERGE_RESOLUTION|>--- conflicted
+++ resolved
@@ -15,13 +15,8 @@
   opacity: 0.5;
 `;
 
-<<<<<<< HEAD
-export const BookmarkLinkRoot = styled.div`
+export const BookmarkListRoot = styled.div`
   margin: ${space(1)} 0;
-=======
-export const BookmarkListRoot = styled.div`
-  margin: ${space(2)} 0;
->>>>>>> c950e502
 `;
 
 export const BookmarkContainer = styled.div`
