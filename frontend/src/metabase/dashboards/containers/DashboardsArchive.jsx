--- conflicted
+++ resolved
@@ -4,11 +4,7 @@
 import {connect} from "react-redux";
 import cx from "classnames";
 import _ from "underscore"
-<<<<<<< HEAD
-import { t } from "c-3po";
-=======
 import { t, jt } from "c-3po";
->>>>>>> b9d87098
 
 import type {Dashboard} from "metabase/meta/types/Dashboard";
 
@@ -87,11 +83,7 @@
                         {headerWithBackContainer}
                         <div className="full flex justify-center" style={{marginTop: "75px"}}>
                             <EmptyState
-<<<<<<< HEAD
-                                message={<span>{t`No dashboards have been`}<br />{t`archived yet`}</span>}
-=======
                                 message={<span>{jt`No dashboards have been ${<br />} archived yet`}</span>}
->>>>>>> b9d87098
                                 icon="viewArchive"
                             />
                         </div>
