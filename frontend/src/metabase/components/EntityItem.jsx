import React from "react";
import { t } from "c-3po";
import EntityMenu from "metabase/components/EntityMenu";
import Swapper from "metabase/components/Swapper";
import IconWrapper from "metabase/components/IconWrapper";

<<<<<<< HEAD
import { Flex, Box, Truncate } from "rebass";

import CheckBox from "metabase/components/CheckBox";
=======
import { Flex, Box } from "grid-styled";

import Ellipsified from "metabase/components/Ellipsified";
>>>>>>> 20881ca8
import Icon from "metabase/components/Icon";

import { normal } from "metabase/lib/colors";

const EntityItemWrapper = Flex.extend`
  border-bottom: 1px solid #f8f9fa;
  /* TODO - figure out how to use the prop instead of this? */
  align-items: center;
  &:hover {
    color: ${normal.blue};
  }
  &:last-child {
    border-bottom: none;
  }
`;

const EntityItem = ({
  name,
  iconName,
  iconColor,
  isFavorite,
  onPin,
  onFavorite,
  onMove,
  onArchive,
  selected,
  onToggleSelected,
  selectable,
}) => {
  const actions = [
    onPin && {
      title: t`Pin this item`,
      icon: "pin",
      action: onPin,
    },
    onMove && {
      title: t`Move this item`,
      icon: "move",
      action: onMove,
    },
    onArchive && {
      title: t`Archive`,
      icon: "archive",
      action: onArchive,
    },
  ].filter(action => action);

  return (
    <EntityItemWrapper py={2} px={2} className="hover-parent hover--visibility">
      <IconWrapper
        p={1}
        mr={1}
        align="center"
        justify="center"
        onClick={
          selectable
            ? e => {
                e.preventDefault();
                onToggleSelected();
              }
            : null
        }
      >
        {selectable ? (
          <Swapper
            startSwapped={selected}
            defaultElement={<Icon name={iconName} color={iconColor} />}
            swappedElement={<CheckBox checked={selected} />}
          />
        ) : (
          <Icon name={iconName} color={iconColor} />
        )}
      </IconWrapper>
      <h3>
        <Ellipsified>{name}</Ellipsified>
      </h3>

      <Flex
        ml="auto"
        align="center"
        className="hover-child"
        onClick={e => e.preventDefault()}
      >
        {(onFavorite || isFavorite) && (
          <Icon
            name={isFavorite ? "star" : "staroutline"}
            mr={1}
            onClick={onFavorite}
          />
        )}
        {actions.length > 0 && (
          <EntityMenu triggerIcon="ellipsis" items={actions} />
        )}
      </Flex>
    </EntityItemWrapper>
  );
};

EntityItem.defaultProps = {
  selectable: false,
};

export default EntityItem;<|MERGE_RESOLUTION|>--- conflicted
+++ resolved
@@ -1,18 +1,12 @@
 import React from "react";
 import { t } from "c-3po";
+
+import { Flex, Box } from "grid-styled";
 import EntityMenu from "metabase/components/EntityMenu";
 import Swapper from "metabase/components/Swapper";
 import IconWrapper from "metabase/components/IconWrapper";
-
-<<<<<<< HEAD
-import { Flex, Box, Truncate } from "rebass";
-
 import CheckBox from "metabase/components/CheckBox";
-=======
-import { Flex, Box } from "grid-styled";
-
 import Ellipsified from "metabase/components/Ellipsified";
->>>>>>> 20881ca8
 import Icon from "metabase/components/Icon";
 
 import { normal } from "metabase/lib/colors";
