--- conflicted
+++ resolved
@@ -16,12 +16,9 @@
   syncDatabaseSchema: PropTypes.func.isRequired,
   rescanDatabaseFields: PropTypes.func.isRequired,
   discardSavedFieldValues: PropTypes.func.isRequired,
-<<<<<<< HEAD
   persistDatabase: PropTypes.func.isRequired,
   unpersistDatabase: PropTypes.func.isRequired,
-=======
   isAdmin: PropTypes.bool,
->>>>>>> af8f043b
 };
 
 const DatabaseEditAppSidebar = ({
@@ -30,12 +27,9 @@
   syncDatabaseSchema,
   rescanDatabaseFields,
   discardSavedFieldValues,
-<<<<<<< HEAD
   persistDatabase,
   unpersistDatabase,
-=======
   isAdmin,
->>>>>>> af8f043b
 }) => {
   const discardSavedFieldValuesModal = useRef();
   const deleteDatabaseModal = useRef();
@@ -95,8 +89,7 @@
               </li>
             )}
 
-<<<<<<< HEAD
-            {database.supportsPersistence() && (
+            {isAdmin && database.supportsPersistence() && (
               <li className="mt2">
                 {database.isPersisted() ? (
                   <ActionButton
@@ -119,21 +112,6 @@
                 )}
               </li>
             )}
-
-            <li className="mt2">
-              <ModalWithTrigger
-                ref={deleteDatabaseModal}
-                triggerClasses="Button Button--deleteDatabase Button--danger"
-                triggerElement={t`Remove this database`}
-              >
-                <DeleteDatabaseModal
-                  database={database}
-                  onClose={() => deleteDatabaseModal.current.toggle()}
-                  onDelete={() => deleteDatabase(database.id, true)}
-                />
-              </ModalWithTrigger>
-            </li>
-=======
             {isAdmin && (
               <li className="mt2">
                 <ModalWithTrigger
@@ -149,7 +127,6 @@
                 </ModalWithTrigger>
               </li>
             )}
->>>>>>> af8f043b
           </ol>
         </div>
       </div>
