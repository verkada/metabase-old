--- conflicted
+++ resolved
@@ -71,13 +71,8 @@
           )}
         </Flex>
         <Box w={["100%", 540]} ml="auto" mr="auto" px={[1, 2]} pt={[1, 3]}>
-<<<<<<< HEAD
           {tab === "details" || !showChangePassword ? (
-            <User.Form {...this.props} formName="user" />
-=======
-          {tab === "details" ? (
             <User.Form {...this.props} form={User.forms.user} />
->>>>>>> abfccb26
           ) : tab === "password" ? (
             <SetUserPassword
               submitFn={this.onUpdatePassword.bind(this)}
