import { BaseUser } from "./user";

export interface Revision {
  description: string;
  id: number;
  is_creation: boolean;
  is_reversion: boolean;
  message?: string | null;
  user: BaseUser;
<<<<<<< HEAD
  diff: { before: Record<string, unknown>; after: Record<string, unknown> };
=======
  diff: { before: Record<string, any>; after: Record<string, any> };
>>>>>>> bf1de4d5
  timestamp: string;
}<|MERGE_RESOLUTION|>--- conflicted
+++ resolved
@@ -7,10 +7,6 @@
   is_reversion: boolean;
   message?: string | null;
   user: BaseUser;
-<<<<<<< HEAD
-  diff: { before: Record<string, unknown>; after: Record<string, unknown> };
-=======
   diff: { before: Record<string, any>; after: Record<string, any> };
->>>>>>> bf1de4d5
   timestamp: string;
 }