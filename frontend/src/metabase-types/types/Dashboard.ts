--- conflicted
+++ resolved
@@ -1,13 +1,9 @@
-<<<<<<< HEAD
-import { SavedCard, CardId } from "./Card";
-=======
 /**
  * ⚠️
  * @deprecated use existing types from, or add to metabase-types/api/*
  */
 
-import { Card, CardId } from "./Card";
->>>>>>> 4a75b1f9
+import { CardId, SavedCard } from "./Card";
 import { VisualizationSettings } from "metabase-types/api/card";
 import { Parameter, ParameterMapping } from "./Parameter";
 
