--- conflicted
+++ resolved
@@ -5,89 +5,5 @@
 source "./bin/check-clojure-cli.sh"
 check_clojure_cli
 
-<<<<<<< HEAD
-if [ "$MB_EDITION" != ee ] && [ "$MB_EDITION" != oss ]; then
-    echo "MB_EDITION must be either 'ee' or 'oss'."
-    exit 1
-fi
-
-# Generate the resources/version.properties file
-version() {
-    VERSION_INFO=$(./bin/version)
-    IFS=', ' read -a info <<< ${VERSION_INFO}
-
-    echo "Tagging uberjar with version '$VERSION_INFO'..."
-
-    # Ok, now generate the appropriate version.properties file.
-    echo "tag=${info[0]}" > resources/version.properties
-    echo "hash=${info[1]}" >> resources/version.properties
-    echo "branch=${info[2]}" >> resources/version.properties
-    echo "date=${info[3]}" >> resources/version.properties
-}
-
-frontend-deps() {
-    echo "Running 'yarn' to download javascript dependencies..." &&
-    if [[ -z "${CI}" ]]; then
-        yarn
-    else
-        echo "CI run: enforce the lockfile"
-        yarn install --frozen-lockfile
-    fi
-}
-
-frontend() {
-    frontend-deps
-    echo "Running 'webpack' with NODE_ENV=production assemble and minify frontend assets..." &&
-    NODE_ENV=production ./node_modules/.bin/webpack --bail
-}
-
-frontend-fast() {
-    frontend-deps
-    echo "Running 'webpack' with NODE_ENV=development to assemble frontend assets..." &&
-    NODE_ENV=development ./node_modules/.bin/webpack --bail --devtool eval
-}
-
-translations() {
-    frontend-deps
-    echo "Running './bin/i18n/build-translation-resources' to build translation resources..."
-    if ! ./bin/i18n/build-translation-resources; then
-      echo "Building translation resources failed, please install 'gettext', or build without translations by running './bin/build no-translations'."
-      exit 1
-    fi
-}
-
-drivers() {
-    echo "Building Metabase drivers..."
-    ./bin/build-drivers.sh
-}
-
-uberjar() {
-    lein clean
-    echo "Running 'lein with-profile +$MB_EDITION uberjar'..."
-    lein with-profile +$MB_EDITION uberjar
-}
-
-all() {
-    version && translations && frontend && drivers && uberjar
-}
-
-no-translations() {
-    version && frontend && drivers && uberjar
-}
-
-# Default to running all but let someone specify one or more sub-tasks to run instead if desired
-# e.g.
-# ./bin/build                  # do everything
-# ./bin/build version          # just update version.properties
-# ./bin/build version uberjar  # just update version.properties and build uberjar
-if [ "$1" ]; then
-    for cmd in "$@"; do
-        $cmd
-    done
-else
-    all
-fi
-=======
 cd bin/build-mb
-clojure -M -m build $@
->>>>>>> c607ce23
+clojure -M -m build $@