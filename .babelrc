--- conflicted
+++ resolved
@@ -3,14 +3,8 @@
     "transform-flow-strip-types",
     "add-react-displayname",
     "transform-decorators-legacy",
-<<<<<<< HEAD
     ["transform-builtin-extend", {
-      "globals": ["Error"],
-      "approximate": true
-=======
-    ["babel-plugin-transform-builtin-extend", {
         "globals": ["Error", "Array"]
->>>>>>> 985e1c59
     }]
   ],
   "presets": ["es2015", "stage-0", "react"],
