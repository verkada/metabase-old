(ns metabase.query-processor-test.explicit-joins-test
  (:require [expectations :refer [expect]]
            [metabase
             [driver :as driver]
             [query-processor :as qp]
             [query-processor-test :as qp.test]
             [util :as u]]
            [metabase.models.card :refer [Card]]
            [metabase.query-processor.test-util :as qp.test-util]
            [metabase.test.data :as data]
            [metabase.test.data
             [datasets :as datasets]
             [interface :as tx]]
            [toucan.util.test :as tt]))

(defn- native-form [query]
  (:query (qp/query->native query)))

;; Can we specify an *explicit* JOIN using the default options?
(expect
  (str "SELECT \"PUBLIC\".\"VENUES\".\"ID\" AS \"ID\","
       " \"PUBLIC\".\"VENUES\".\"NAME\" AS \"NAME\","
       " \"PUBLIC\".\"VENUES\".\"CATEGORY_ID\" AS \"CATEGORY_ID\","
       " \"PUBLIC\".\"VENUES\".\"LATITUDE\" AS \"LATITUDE\","
       " \"PUBLIC\".\"VENUES\".\"LONGITUDE\" AS \"LONGITUDE\","
       " \"PUBLIC\".\"VENUES\".\"PRICE\" AS \"PRICE\" "
       "FROM \"PUBLIC\".\"VENUES\" "
       "LEFT JOIN \"PUBLIC\".\"CATEGORIES\" \"source\""
       " ON \"PUBLIC\".\"VENUES\".\"CATEGORY_ID\" = 1 "
       "LIMIT 1048576")
  (native-form
   (data/mbql-query venues
     {:joins [{:source-table $$categories
               :condition    [:= $category_id 1]}]})))

(defn- query-with-strategy [strategy]
  (data/dataset bird-flocks
    (data/mbql-query bird
      {:fields   [$name &f.flock.name]
       :joins    [{:source-table $$flock
                   :condition    [:= $flock_id &f.flock.id]
                   :strategy     strategy
                   :alias        "f"}]
       :order-by [[:asc $name]]})))

;; Can we supply a custom alias? Can we do a left outer join ??
(datasets/expect-with-drivers (qp.test/non-timeseries-drivers-with-feature :left-join)
  [["Big Red"          "Bayview Brood"]
   ["Callie Crow"      "Mission Street Murder"]
   ["Camellia Crow"    nil]
   ["Carson Crow"      "Mission Street Murder"]
   ["Chicken Little"   "Bayview Brood"]
   ["Geoff Goose"      nil]
   ["Gerald Goose"     "Green Street Gaggle"]
   ["Greg Goose"       "Green Street Gaggle"]
   ["McNugget"         "Bayview Brood"]
   ["Olita Owl"        nil]
   ["Oliver Owl"       "Portrero Hill Parliament"]
   ["Orville Owl"      "Portrero Hill Parliament"]
   ["Oswald Owl"       nil]
   ["Pamela Pelican"   nil]
   ["Patricia Pelican" nil]
   ["Paul Pelican"     "SoMa Squadron"]
   ["Peter Pelican"    "SoMa Squadron"]
   ["Russell Crow"     "Mission Street Murder"]]
  (qp.test/rows
    (qp/process-query
      (query-with-strategy :left-join))))

;; Can we do a right outer join?
(datasets/expect-with-drivers (qp.test/non-timeseries-drivers-with-feature :right-join)
  ;; the [nil "Fillmore Flock"] row will either come first or last depending on the driver; the rest of the rows will
  ;; be the same
  (let [rows [["Big Red"        "Bayview Brood"]
              ["Callie Crow"    "Mission Street Murder"]
              ["Carson Crow"    "Mission Street Murder"]
              ["Chicken Little" "Bayview Brood"]
              ["Gerald Goose"   "Green Street Gaggle"]
              ["Greg Goose"     "Green Street Gaggle"]
              ["McNugget"       "Bayview Brood"]
              ["Oliver Owl"     "Portrero Hill Parliament"]
              ["Orville Owl"    "Portrero Hill Parliament"]
              ["Paul Pelican"   "SoMa Squadron"]
              ["Peter Pelican"  "SoMa Squadron"]
              ["Russell Crow"   "Mission Street Murder"]]]
    (if (tx/sorts-nil-first? driver/*driver*)
      (cons [nil "Fillmore Flock"] rows)
      (conj rows [nil "Fillmore Flock"])))
  (qp.test/rows
    (qp/process-query
      (query-with-strategy :right-join))))

;; Can we do an inner join?
(datasets/expect-with-drivers (qp.test/non-timeseries-drivers-with-feature :inner-join)
  [["Big Red"        "Bayview Brood"]
   ["Callie Crow"    "Mission Street Murder"]
   ["Carson Crow"    "Mission Street Murder"]
   ["Chicken Little" "Bayview Brood"]
   ["Gerald Goose"   "Green Street Gaggle"]
   ["Greg Goose"     "Green Street Gaggle"]
   ["McNugget"       "Bayview Brood"]
   ["Oliver Owl"     "Portrero Hill Parliament"]
   ["Orville Owl"    "Portrero Hill Parliament"]
   ["Paul Pelican"   "SoMa Squadron"]
   ["Peter Pelican"  "SoMa Squadron"]
   ["Russell Crow"   "Mission Street Murder"]]
  (qp.test/rows
    (qp/process-query
      (query-with-strategy :inner-join))))

;; Can we do a full join?
(datasets/expect-with-drivers (qp.test/non-timeseries-drivers-with-feature :full-join)
  (let [rows [["Big Red"          "Bayview Brood"]
              ["Callie Crow"      "Mission Street Murder"]
              ["Camellia Crow"    nil]
              ["Carson Crow"      "Mission Street Murder"]
              ["Chicken Little"   "Bayview Brood"]
              ["Geoff Goose"      nil]
              ["Gerald Goose"     "Green Street Gaggle"]
              ["Greg Goose"       "Green Street Gaggle"]
              ["McNugget"         "Bayview Brood"]
              ["Olita Owl"        nil]
              ["Oliver Owl"       "Portrero Hill Parliament"]
              ["Orville Owl"      "Portrero Hill Parliament"]
              ["Oswald Owl"       nil]
              ["Pamela Pelican"   nil]
              ["Patricia Pelican" nil]
              ["Paul Pelican"     "SoMa Squadron"]
              ["Peter Pelican"    "SoMa Squadron"]
              ["Russell Crow"     "Mission Street Murder"]]]
    (if (tx/sorts-nil-first? driver/*driver*)
      (cons [nil "Fillmore Flock"] rows)
      (conj rows [nil "Fillmore Flock"])))
  (qp.test/rows
    (qp/process-query
      (query-with-strategy :full-join))))

;; Can we automatically include `:all` Fields?
(datasets/expect-with-drivers (qp.test/non-timeseries-drivers-with-feature :left-join)
  {:columns (mapv data/format-name ["id" "name" "flock_id" "id_2" "name_2"])
   :rows    [[2  "Big Red"          5   5   "Bayview Brood"]
             [7  "Callie Crow"      4   4   "Mission Street Murder"]
             [3  "Camellia Crow"    nil nil nil]
             [16 "Carson Crow"      4   4   "Mission Street Murder"]
             [12 "Chicken Little"   5   5   "Bayview Brood"]
             [5  "Geoff Goose"      nil nil nil]
             [9  "Gerald Goose"     1   1   "Green Street Gaggle"]
             [6  "Greg Goose"       1   1   "Green Street Gaggle"]
             [14 "McNugget"         5   5   "Bayview Brood"]
             [17 "Olita Owl"        nil nil nil]
             [18 "Oliver Owl"       3   3   "Portrero Hill Parliament"]
             [15 "Orville Owl"      3   3   "Portrero Hill Parliament"]
             [11 "Oswald Owl"       nil nil nil]
             [10 "Pamela Pelican"   nil nil nil]
             [8  "Patricia Pelican" nil nil nil]
             [13 "Paul Pelican"     2   2   "SoMa Squadron"]
             [4  "Peter Pelican"    2   2   "SoMa Squadron"]
             [1  "Russell Crow"     4   4   "Mission Street Murder"]]}
  (qp.test/format-rows-by [int str #(some-> % int) #(some-> % int) identity]
    (qp.test/rows+column-names
      (data/dataset bird-flocks
        (data/run-mbql-query bird
          {:joins    [{:source-table $$flock
                       :condition    [:= $flock_id &f.flock.id]
                       :alias        "f"
                       :fields       :all}]
           :order-by [[:asc [:field-id $name]]]})))))

;; Can we include no Fields (with `:none`)
(datasets/expect-with-drivers (qp.test/non-timeseries-drivers-with-feature :left-join)
  {:columns (mapv data/format-name ["id" "name" "flock_id"])
   :rows    [[2  "Big Red"          5  ]
             [7  "Callie Crow"      4  ]
             [3  "Camellia Crow"    nil]
             [16 "Carson Crow"      4  ]
             [12 "Chicken Little"   5  ]
             [5  "Geoff Goose"      nil]
             [9  "Gerald Goose"     1  ]
             [6  "Greg Goose"       1  ]
             [14 "McNugget"         5  ]
             [17 "Olita Owl"        nil]
             [18 "Oliver Owl"       3  ]
             [15 "Orville Owl"      3  ]
             [11 "Oswald Owl"       nil]
             [10 "Pamela Pelican"   nil]
             [8  "Patricia Pelican" nil]
             [13 "Paul Pelican"     2  ]
             [4  "Peter Pelican"    2  ]
             [1  "Russell Crow"     4  ]]}
  (qp.test/format-rows-by [#(some-> % int) str #(some-> % int)]
    (qp.test/rows+column-names
      (data/dataset bird-flocks
        (data/run-mbql-query bird
          {:joins    [{:source-table $$flock
                       :condition    [:= $flock_id &f.flock.id]
                       :alias        "f"
                       :fields       :none}]
           :order-by [[:asc [:field-id $name]]]})))))

;;Can we include a list of specific Fields?
(datasets/expect-with-drivers (qp.test/non-timeseries-drivers-with-feature :left-join)
  {:columns (mapv data/format-name ["id" "name" "name_2"])
   :rows    [[2  "Big Red"         "Bayview Brood"]
             [7  "Callie Crow"     "Mission Street Murder"]
             [3  "Camellia Crow"   nil]
             [16 "Carson Crow"     "Mission Street Murder"]
             [12 "Chicken Little"  "Bayview Brood"]
             [5  "Geoff Goose"     nil]
             [9  "Gerald Goose"    "Green Street Gaggle"]
             [6  "Greg Goose"      "Green Street Gaggle"]
             [14 "McNugget"        "Bayview Brood"]
             [17 "Olita Owl"       nil]
             [18 "Oliver Owl"      "Portrero Hill Parliament"]
             [15 "Orville Owl"     "Portrero Hill Parliament"]
             [11 "Oswald Owl"      nil]
             [10 "Pamela Pelican"  nil]
             [8  "Patricia Pelican"nil]
             [13 "Paul Pelican"    "SoMa Squadron"]
             [4  "Peter Pelican"   "SoMa Squadron"]
             [1  "Russell Crow"    "Mission Street Murder"]]}
  (qp.test/format-rows-by [#(some-> % int) str identity]
    (qp.test/rows+column-names
      (data/dataset bird-flocks
        (data/run-mbql-query bird
          {:fields   [$id $name]
           :joins    [{:source-table $$flock
                       :condition    [:= $flock_id &f.flock.id]
                       :alias        "f"
                       :fields       [&f.flock.name]}]
           :order-by [[:asc [:field-id $name]]]})))))

;; Do Joins with `:fields``:all` work if the joined table includes Fields that come back wrapped in `:datetime-field`
;; forms?
(datasets/expect-with-drivers (qp.test/non-timeseries-drivers-with-feature :left-join)
  {:columns
   (mapv data/format-name ["id" "name" "last_login" "id_2" "date" "user_id" "venue_id"])

   :rows
<<<<<<< HEAD
   (let [tz (if (qp.test/tz-shifted-driver-bug? driver/*driver*) "07:00:00.000Z"  "00:00:00.000Z")]
=======
   ;; not sure why only Oracle seems to do this
   (let [tz (if (= driver/*driver* :oracle) "07:00:00.000Z"  "00:00:00.000Z")]
>>>>>>> 103a8530
     [[1 "Plato Yeshua"        "2014-04-01T08:30:00.000Z" 1 (str "2014-04-07T" tz) 5 12]
      [2 "Felipinho Asklepios" "2014-12-05T15:15:00.000Z" 2 (str "2014-09-18T" tz) 1 31]
      [3 "Kaneonuskatew Eiran" "2014-11-06T16:15:00.000Z" 3 (str "2014-09-15T" tz) 8 56]])}
  (qp.test/format-rows-by [int identity identity int identity int int]
    (qp.test/rows+column-names
<<<<<<< HEAD
      (qp/process-query
        (data/mbql-query users
          {:source-table $$users
           :joins        [{:source-table $$checkins
                           :alias        "c"
                           :fields       "all"
                           :condition    [:= $id [:joined-field "c" $checkins.id]]}]
           :order-by     [["asc" ["joined-field" "c" $checkins.id]]]
           :limit        3})))))
=======
      (data/run-mbql-query users
        {:source-table $$users
         :joins        [{:source-table $$checkins
                         :alias        "c"
                         :fields       "all"
                         :condition    [:= $id &c.checkins.id]}]
         :order-by     [["asc" ["joined-field" "c" $checkins.id]]]
         :limit        3}))))
>>>>>>> 103a8530

;; Can we run a query that for whatever reason ends up with a `SELECT *` for the source query
(datasets/expect-with-drivers (qp.test/non-timeseries-drivers-with-feature :left-join)
  {:columns [(data/format-name "id") "sum"]
   :rows    [[1 5] [2 1] [3 8]]}
  (qp.test/format-rows-by [int int]
    (qp.test/rows+column-names
<<<<<<< HEAD
      (qp/process-query
        (data/mbql-query checkins
          {:source-query {:source-table $$checkins
                          :aggregation  [[:sum $user_id->users.id]]
                          :breakout     [$id]}
           :joins        [{:alias        "u"
                           :source-table $$users
                           :condition    [:=
                                          [:field-literal (data/format-name "id") :type/BigInteger]
                                          [:joined-field "u" $users.id]]}]
           :order-by     [[:asc [:field-literal (data/format-name "id") :type/Integer]]]
           :limit        3})))))
=======
      (data/run-mbql-query checkins
        {:source-query {:source-table $$checkins
                        :aggregation  [[:sum $user_id->users.id]]
                        :breakout     [$id]}
         :joins        [{:alias        "u"
                         :source-table $$users
                         :condition    [:= *checkins.id &u.users.id]}]
         :order-by     [[:asc [:field-literal (data/format-name "id") :type/Integer]]]
         :limit        3}))))
>>>>>>> 103a8530

;; Can we join against a source nested MBQL query?
(datasets/expect-with-drivers (qp.test/non-timeseries-drivers-with-feature :left-join)
  [[29 "20th Century Cafe" 12  37.775 -122.423 2]
   [ 8 "25°"               11 34.1015 -118.342 2]
   [93 "33 Taps"            7 34.1018 -118.326 2]]
  (qp.test/formatted-venues-rows
   (qp.test/rows
<<<<<<< HEAD
     (qp/process-query
       (data/mbql-query venues
         {:source-table $$venues
          :joins        [{:alias        "cat"
                          :source-query {:source-table $$categories}
                          :condition    [:=
                                         $category_id
                                         [:joined-field "cat" [:field-literal (data/format-name "id") :type/BigInteger]]]}]
          :order-by     [[:asc $name]]
          :limit        3})))))
=======
     (data/run-mbql-query venues
       {:source-table $$venues
        :joins        [{:alias        "cat"
                        :source-query {:source-table $$categories}
                        :condition    [:= $category_id &cat.*categories.id]}]
        :order-by     [[:asc $name]]
        :limit        3}))))
>>>>>>> 103a8530

;; Can we join against a `card__id` source query and use `:fields` `:all`?
(datasets/expect-with-drivers (qp.test/non-timeseries-drivers-with-feature :left-join)
  {:rows
   [[29 "20th Century Cafe" 12 37.775  -122.423 2 12 "Café"]
    [8  "25°"               11 34.1015 -118.342 2 11 "Burger"]
    [93 "33 Taps"           7  34.1018 -118.326 2  7 "Bar"]]

   :columns
   (mapv data/format-name ["id" "name" "category_id" "latitude" "longitude" "price" "id_2" "name_2"])}
  (tt/with-temp Card [{card-id :id} (qp.test-util/card-with-source-metadata-for-query (data/mbql-query categories))]
    (qp.test/format-rows-by [int identity int (partial u/round-to-decimals 4) (partial u/round-to-decimals 4) int
                             int identity]
      (qp.test/rows+column-names
<<<<<<< HEAD
        (qp/process-query
          (data/mbql-query venues
            {:joins    [{:alias        "cat"
                         :source-table (str "card__" card-id)
                         :fields       :all
                         :condition    [:=
                                        $category_id
                                        [:joined-field "cat" [:field-literal (data/format-name "id") :type/BigInteger]]]}]
             :order-by [[:asc $name]]
             :limit    3}))))))
=======
        (data/run-mbql-query venues
          {:joins    [{:alias        "cat"
                       :source-table (str "card__" card-id)
                       :fields       :all
                       :condition    [:= $category_id &cat.*categories.id]}]
           :order-by [[:asc $name]]
           :limit    3})))))
>>>>>>> 103a8530

;; Can we join on a Field literal for a source query?
;;
;; Also: if you join against an *explicit* source query, do all columns for both queries come back? (Only applies if
;; you include `:source-metadata`)
(datasets/expect-with-drivers (qp.test/non-timeseries-drivers-with-feature :left-join)
  {:rows
   [["2013-01-01T00:00:00.000Z"  8 "2013-01-01T00:00:00.000Z"  8]
    ["2013-02-01T00:00:00.000Z" 11 "2013-02-01T00:00:00.000Z" 11]
    ["2013-03-01T00:00:00.000Z" 21 "2013-03-01T00:00:00.000Z" 21]
    ["2013-04-01T00:00:00.000Z" 26 "2013-04-01T00:00:00.000Z" 26]
    ["2013-05-01T00:00:00.000Z" 23 "2013-05-01T00:00:00.000Z" 23]
    ["2013-06-01T00:00:00.000Z" 26 "2013-06-01T00:00:00.000Z" 26]
    ["2013-07-01T00:00:00.000Z" 20 "2013-07-01T00:00:00.000Z" 20]
    ["2013-08-01T00:00:00.000Z" 22 "2013-08-01T00:00:00.000Z" 22]
    ["2013-09-01T00:00:00.000Z" 13 "2013-09-01T00:00:00.000Z" 13]
    ["2013-10-01T00:00:00.000Z" 26 "2013-10-01T00:00:00.000Z" 26]]
<<<<<<< HEAD
   :columns [(data/format-name "date") "count" (data/format-name "date_2") "count"]}
=======
   :columns [(data/format-name "date") "count" (data/format-name "date_2") "count_2"]}
>>>>>>> 103a8530
  (qp.test/format-rows-by [identity int identity int]
    (qp.test/rows+column-names
      (tt/with-temp Card [{card-id :id} (qp.test-util/card-with-source-metadata-for-query
                                         (data/mbql-query checkins
                                           {:aggregation [[:count]]
<<<<<<< HEAD
                                            :breakout    [[:datetime-field $date :month]]}))]
        (qp/process-query
          (data/mbql-query checkins
            {:source-query {:source-table $$checkins
                            :aggregation  [[:count]]
                            :breakout     [[:datetime-field $date :month]]}
             :joins
             [{:fields       :all
               :alias        "checkins_2"
               :source-table (str "card__" card-id)
               :condition    [:=
                              [:datetime-field [:field-literal (data/format-name "date") :type/DateTime] :month]
                              [:joined-field "checkins_2" [:field-literal (data/format-name "date") :type/DateTime]]]}]
             :order-by     [[:asc [:datetime-field [:field-literal (data/format-name "date") :type/DateTime] :month]]]
             :limit        10}))))))

;; Can we aggregate on the results of a JOIN?
(datasets/expect-with-drivers (qp.test/non-timeseries-drivers-with-feature :left-join)
  ;; for whatever reason H2 gives slightly different answers :unamused:
  {:rows    (let [driver-avg #(if (= metabase.driver/*driver* :h2) %1 %2)]
              [["2014-01-01T00:00:00.000Z" 77]
               ["2014-02-01T00:00:00.000Z" 81]
               ["2014-04-01T00:00:00.000Z" (driver-avg 50 49)]
               ["2014-07-01T00:00:00.000Z" (driver-avg 69 68)]
               ["2014-08-01T00:00:00.000Z" 64]
               ["2014-10-01T00:00:00.000Z" (driver-avg 66 65)]
               ["2014-11-01T00:00:00.000Z" (driver-avg 75 74)]
               ["2014-12-01T00:00:00.000Z" 70]])
   :columns [(data/format-name "last_login") "avg"]}
  (qp.test/format-rows-by [identity int]
    (qp.test/rows+column-names
      (tt/with-temp Card [{card-id :id} (qp.test-util/card-with-source-metadata-for-query
                                         (data/mbql-query checkins
                                           {:aggregation [[:count]]
                                            :breakout    [$user_id]}))]
        (qp/process-query
          (data/mbql-query users
            {:joins       [{:fields       :all
                            :alias        "checkins_by_user"
                            :source-table (str "card__" card-id)
                            :condition    [:=
                                           $id
                                           [:joined-field
                                            "checkins_by_user"
                                            [:field-literal (data/format-name "user_id") :type/Integer]]]}]
             :aggregation [[:avg [:joined-field "checkins_by_user" [:field-literal "count" :type/Float]]]]
             :breakout    [[:datetime-field $last_login :month]]}))))))

;; NEW! Can we still get all of our columns, even if we *DON'T* specify the metadata?
(datasets/expect-with-drivers (qp.test/non-timeseries-drivers-with-feature :left-join)
  ;; datasets/expect-with-drivers (qp.test/non-timeseries-drivers-with-feature :left-join)
  {:rows    [["2013-01-01T00:00:00.000Z"  8 "2013-01-01T00:00:00.000Z"  8]
             ["2013-02-01T00:00:00.000Z" 11 "2013-02-01T00:00:00.000Z" 11]
             ["2013-03-01T00:00:00.000Z" 21 "2013-03-01T00:00:00.000Z" 21]]
   :columns [(data/format-name "date") "count" (data/format-name "date_2") "count_2"]}
  (tt/with-temp Card [{card-id               :id
                       {source-query :query} :dataset_query
                       source-metadata       :result_metadata} (qp.test-util/card-with-source-metadata-for-query
                       (data/mbql-query checkins
                         {:aggregation [[:count]]
                          :breakout    [[:datetime-field $date :month]]}))]
    (qp.test/rows+column-names
      (qp/process-query
        (data/mbql-query checkins
          {:source-query source-query
           :joins        [{:source-table (str "card__" card-id)
                           :alias        "checkins_by_month"
                           :fields       :all
                           :condition    [:=
                                          [:field-literal (data/format-name "date") :type/DateTime]
                                          [:joined-field
                                           "checkins_by_month"
                                           [:field-literal (data/format-name "date") :type/DateTime]]]}]
           :limit        3})))))
=======
                                            :breakout    [!month.date]}))]
        (data/run-mbql-query checkins
          {:source-query {:source-table $$checkins
                          :aggregation  [[:count]]
                          :breakout     [!month.date]}
           :joins
           [{:fields       :all
             :alias        "checkins_2"
             :source-table (str "card__" card-id)
             :condition    [:= !month.*date &checkins_2.*date]}]
           :order-by     [[:asc !month.*date]]
           :limit        10})))))

;; Can we aggregate on the results of a JOIN?
(datasets/expect-with-drivers (qp.test/non-timeseries-drivers-with-feature :left-join)
  ;; for whatever reason H2 gives slightly different answers :unamused:
  {:rows    (let [driver-avg #(if (= metabase.driver/*driver* :h2) %1 %2)]
              [["2014-01-01T00:00:00.000Z" 77]
               ["2014-02-01T00:00:00.000Z" 81]
               ["2014-04-01T00:00:00.000Z" (driver-avg 50 49)]
               ["2014-07-01T00:00:00.000Z" (driver-avg 69 68)]
               ["2014-08-01T00:00:00.000Z" 64]
               ["2014-10-01T00:00:00.000Z" (driver-avg 66 65)]
               ["2014-11-01T00:00:00.000Z" (driver-avg 75 74)]
               ["2014-12-01T00:00:00.000Z" 70]])
   :columns [(data/format-name "last_login") "avg"]}
  (qp.test/format-rows-by [identity int]
    (qp.test/rows+column-names
      (tt/with-temp Card [{card-id :id} (qp.test-util/card-with-source-metadata-for-query
                                         (data/mbql-query checkins
                                           {:aggregation [[:count]]
                                            :breakout    [$user_id]}))]
        (data/run-mbql-query users
          {:joins       [{:fields       :all
                          :alias        "checkins_by_user"
                          :source-table (str "card__" card-id)
                          :condition    [:= $id &checkins_by_user.*checkins.user_id]}]
           :aggregation [[:avg &checkins_by_user.*count/Float]]
           :breakout    [!month.last_login]})))))

;; NEW! Can we still get all of our columns, even if we *DON'T* specify the metadata?
(datasets/expect-with-drivers (qp.test/non-timeseries-drivers-with-feature :left-join)
  ;; datasets/expect-with-drivers (qp.test/non-timeseries-drivers-with-feature :left-join)
  {:rows    [["2013-01-01T00:00:00.000Z"  8 "2013-01-01T00:00:00.000Z"  8]
             ["2013-02-01T00:00:00.000Z" 11 "2013-02-01T00:00:00.000Z" 11]
             ["2013-03-01T00:00:00.000Z" 21 "2013-03-01T00:00:00.000Z" 21]]
   :columns [(data/format-name "date") "count" (data/format-name "date_2") "count_2"]}
  (tt/with-temp Card [{card-id               :id
                       {source-query :query} :dataset_query
                       source-metadata       :result_metadata} (qp.test-util/card-with-source-metadata-for-query
                       (data/mbql-query checkins
                         {:aggregation [[:count]]
                          :breakout    [!month.date]}))]
    (qp.test/rows+column-names
      (qp.test/format-rows-by [identity int identity int]
        (data/run-mbql-query checkins
          {:source-query source-query
           :joins        [{:source-table (str "card__" card-id)
                           :alias        "checkins_by_month"
                           :fields       :all
                           :condition    [:= *checkins.date &checkins_by_month.*checkins.date]}]
           :order-by     [[:asc *checkins.date]]
           :limit        3})))))

;; Should be able to use a joined field in a `:time-interval` clause
(datasets/expect-with-drivers (qp.test/non-timeseries-drivers-with-feature :left-join)
  {:rows    []
   :columns (mapv data/format-name ["id" "name" "category_id" "latitude" "longitude" "price"])}
  (qp.test/rows+column-names
    (data/run-mbql-query venues
      {:joins    [{:source-table $$checkins
                   :alias        "c"
                   :strategy     :right-join
                   :condition    [:= $id &c.checkins.venue_id]}]
       :filter   [:time-interval &c.checkins.date -30 :day]
       :order-by [[:asc &c.checkins.id]]
       :limit    10})))

;; Do we gracefully handle situtations where joins would produce multiple columns with the same name?
;;
;; (Multiple columns named `id` in the example below)
(datasets/expect-with-drivers (qp.test/non-timeseries-drivers-with-feature :left-join)
  {:rows
   ;; again, not sure why Oracle is the only driver giving us wrong answers here
   (let [tz (if (= driver/*driver* :oracle) "07:00:00.000Z"  "00:00:00.000Z")]
     [[1 (str "2014-04-07T" tz) 5 12 5 "Brite Spot Family Restaurant" 20 34.078 -118.261 2]
      [2 (str "2014-09-18T" tz) 1 31 1 "Red Medicine"                  4 10.065 -165.374 3]])
   :columns (mapv data/format-name
                  ["id" "date" "user_id" "venue_id" "id_2" "name" "category_id" "latitude" "longitude" "price"])}
  (qp.test/rows+column-names
    (qp.test/format-rows-by [int str int int int str int (partial u/round-to-decimals 3) (partial u/round-to-decimals 3) int]
      (data/run-mbql-query checkins
        {:source-query {:source-table $$checkins
                        :joins
                        [{:fields       :all
                          :alias        "u"
                          :source-table $$users
                          :condition    [:= $user_id &u.users.id]}]}
         :joins        [{:fields       :all
                         :alias        "v"
                         :source-table $$venues
                         :condition    [:= *user_id &v.venues.id]}]
         :order-by     [[:asc $id]]
         :limit        2}))))

>>>>>>> 103a8530


;; TODO Can we join against a source nested native query?

;; TODO Do joins inside nested queries work?

;; TODO Do multiple joins work, and return columns in the correct order?

;; TODO Can we join the same table twice with different conditions?

;; TODO Can we join the same table twice with the same condition?<|MERGE_RESOLUTION|>--- conflicted
+++ resolved
@@ -236,28 +236,13 @@
    (mapv data/format-name ["id" "name" "last_login" "id_2" "date" "user_id" "venue_id"])
 
    :rows
-<<<<<<< HEAD
-   (let [tz (if (qp.test/tz-shifted-driver-bug? driver/*driver*) "07:00:00.000Z"  "00:00:00.000Z")]
-=======
    ;; not sure why only Oracle seems to do this
    (let [tz (if (= driver/*driver* :oracle) "07:00:00.000Z"  "00:00:00.000Z")]
->>>>>>> 103a8530
      [[1 "Plato Yeshua"        "2014-04-01T08:30:00.000Z" 1 (str "2014-04-07T" tz) 5 12]
       [2 "Felipinho Asklepios" "2014-12-05T15:15:00.000Z" 2 (str "2014-09-18T" tz) 1 31]
       [3 "Kaneonuskatew Eiran" "2014-11-06T16:15:00.000Z" 3 (str "2014-09-15T" tz) 8 56]])}
   (qp.test/format-rows-by [int identity identity int identity int int]
     (qp.test/rows+column-names
-<<<<<<< HEAD
-      (qp/process-query
-        (data/mbql-query users
-          {:source-table $$users
-           :joins        [{:source-table $$checkins
-                           :alias        "c"
-                           :fields       "all"
-                           :condition    [:= $id [:joined-field "c" $checkins.id]]}]
-           :order-by     [["asc" ["joined-field" "c" $checkins.id]]]
-           :limit        3})))))
-=======
       (data/run-mbql-query users
         {:source-table $$users
          :joins        [{:source-table $$checkins
@@ -266,7 +251,6 @@
                          :condition    [:= $id &c.checkins.id]}]
          :order-by     [["asc" ["joined-field" "c" $checkins.id]]]
          :limit        3}))))
->>>>>>> 103a8530
 
 ;; Can we run a query that for whatever reason ends up with a `SELECT *` for the source query
 (datasets/expect-with-drivers (qp.test/non-timeseries-drivers-with-feature :left-join)
@@ -274,20 +258,6 @@
    :rows    [[1 5] [2 1] [3 8]]}
   (qp.test/format-rows-by [int int]
     (qp.test/rows+column-names
-<<<<<<< HEAD
-      (qp/process-query
-        (data/mbql-query checkins
-          {:source-query {:source-table $$checkins
-                          :aggregation  [[:sum $user_id->users.id]]
-                          :breakout     [$id]}
-           :joins        [{:alias        "u"
-                           :source-table $$users
-                           :condition    [:=
-                                          [:field-literal (data/format-name "id") :type/BigInteger]
-                                          [:joined-field "u" $users.id]]}]
-           :order-by     [[:asc [:field-literal (data/format-name "id") :type/Integer]]]
-           :limit        3})))))
-=======
       (data/run-mbql-query checkins
         {:source-query {:source-table $$checkins
                         :aggregation  [[:sum $user_id->users.id]]
@@ -297,7 +267,6 @@
                          :condition    [:= *checkins.id &u.users.id]}]
          :order-by     [[:asc [:field-literal (data/format-name "id") :type/Integer]]]
          :limit        3}))))
->>>>>>> 103a8530
 
 ;; Can we join against a source nested MBQL query?
 (datasets/expect-with-drivers (qp.test/non-timeseries-drivers-with-feature :left-join)
@@ -306,18 +275,6 @@
    [93 "33 Taps"            7 34.1018 -118.326 2]]
   (qp.test/formatted-venues-rows
    (qp.test/rows
-<<<<<<< HEAD
-     (qp/process-query
-       (data/mbql-query venues
-         {:source-table $$venues
-          :joins        [{:alias        "cat"
-                          :source-query {:source-table $$categories}
-                          :condition    [:=
-                                         $category_id
-                                         [:joined-field "cat" [:field-literal (data/format-name "id") :type/BigInteger]]]}]
-          :order-by     [[:asc $name]]
-          :limit        3})))))
-=======
      (data/run-mbql-query venues
        {:source-table $$venues
         :joins        [{:alias        "cat"
@@ -325,7 +282,6 @@
                         :condition    [:= $category_id &cat.*categories.id]}]
         :order-by     [[:asc $name]]
         :limit        3}))))
->>>>>>> 103a8530
 
 ;; Can we join against a `card__id` source query and use `:fields` `:all`?
 (datasets/expect-with-drivers (qp.test/non-timeseries-drivers-with-feature :left-join)
@@ -340,18 +296,6 @@
     (qp.test/format-rows-by [int identity int (partial u/round-to-decimals 4) (partial u/round-to-decimals 4) int
                              int identity]
       (qp.test/rows+column-names
-<<<<<<< HEAD
-        (qp/process-query
-          (data/mbql-query venues
-            {:joins    [{:alias        "cat"
-                         :source-table (str "card__" card-id)
-                         :fields       :all
-                         :condition    [:=
-                                        $category_id
-                                        [:joined-field "cat" [:field-literal (data/format-name "id") :type/BigInteger]]]}]
-             :order-by [[:asc $name]]
-             :limit    3}))))))
-=======
         (data/run-mbql-query venues
           {:joins    [{:alias        "cat"
                        :source-table (str "card__" card-id)
@@ -359,7 +303,6 @@
                        :condition    [:= $category_id &cat.*categories.id]}]
            :order-by [[:asc $name]]
            :limit    3})))))
->>>>>>> 103a8530
 
 ;; Can we join on a Field literal for a source query?
 ;;
@@ -377,92 +320,12 @@
     ["2013-08-01T00:00:00.000Z" 22 "2013-08-01T00:00:00.000Z" 22]
     ["2013-09-01T00:00:00.000Z" 13 "2013-09-01T00:00:00.000Z" 13]
     ["2013-10-01T00:00:00.000Z" 26 "2013-10-01T00:00:00.000Z" 26]]
-<<<<<<< HEAD
-   :columns [(data/format-name "date") "count" (data/format-name "date_2") "count"]}
-=======
    :columns [(data/format-name "date") "count" (data/format-name "date_2") "count_2"]}
->>>>>>> 103a8530
   (qp.test/format-rows-by [identity int identity int]
     (qp.test/rows+column-names
       (tt/with-temp Card [{card-id :id} (qp.test-util/card-with-source-metadata-for-query
                                          (data/mbql-query checkins
                                            {:aggregation [[:count]]
-<<<<<<< HEAD
-                                            :breakout    [[:datetime-field $date :month]]}))]
-        (qp/process-query
-          (data/mbql-query checkins
-            {:source-query {:source-table $$checkins
-                            :aggregation  [[:count]]
-                            :breakout     [[:datetime-field $date :month]]}
-             :joins
-             [{:fields       :all
-               :alias        "checkins_2"
-               :source-table (str "card__" card-id)
-               :condition    [:=
-                              [:datetime-field [:field-literal (data/format-name "date") :type/DateTime] :month]
-                              [:joined-field "checkins_2" [:field-literal (data/format-name "date") :type/DateTime]]]}]
-             :order-by     [[:asc [:datetime-field [:field-literal (data/format-name "date") :type/DateTime] :month]]]
-             :limit        10}))))))
-
-;; Can we aggregate on the results of a JOIN?
-(datasets/expect-with-drivers (qp.test/non-timeseries-drivers-with-feature :left-join)
-  ;; for whatever reason H2 gives slightly different answers :unamused:
-  {:rows    (let [driver-avg #(if (= metabase.driver/*driver* :h2) %1 %2)]
-              [["2014-01-01T00:00:00.000Z" 77]
-               ["2014-02-01T00:00:00.000Z" 81]
-               ["2014-04-01T00:00:00.000Z" (driver-avg 50 49)]
-               ["2014-07-01T00:00:00.000Z" (driver-avg 69 68)]
-               ["2014-08-01T00:00:00.000Z" 64]
-               ["2014-10-01T00:00:00.000Z" (driver-avg 66 65)]
-               ["2014-11-01T00:00:00.000Z" (driver-avg 75 74)]
-               ["2014-12-01T00:00:00.000Z" 70]])
-   :columns [(data/format-name "last_login") "avg"]}
-  (qp.test/format-rows-by [identity int]
-    (qp.test/rows+column-names
-      (tt/with-temp Card [{card-id :id} (qp.test-util/card-with-source-metadata-for-query
-                                         (data/mbql-query checkins
-                                           {:aggregation [[:count]]
-                                            :breakout    [$user_id]}))]
-        (qp/process-query
-          (data/mbql-query users
-            {:joins       [{:fields       :all
-                            :alias        "checkins_by_user"
-                            :source-table (str "card__" card-id)
-                            :condition    [:=
-                                           $id
-                                           [:joined-field
-                                            "checkins_by_user"
-                                            [:field-literal (data/format-name "user_id") :type/Integer]]]}]
-             :aggregation [[:avg [:joined-field "checkins_by_user" [:field-literal "count" :type/Float]]]]
-             :breakout    [[:datetime-field $last_login :month]]}))))))
-
-;; NEW! Can we still get all of our columns, even if we *DON'T* specify the metadata?
-(datasets/expect-with-drivers (qp.test/non-timeseries-drivers-with-feature :left-join)
-  ;; datasets/expect-with-drivers (qp.test/non-timeseries-drivers-with-feature :left-join)
-  {:rows    [["2013-01-01T00:00:00.000Z"  8 "2013-01-01T00:00:00.000Z"  8]
-             ["2013-02-01T00:00:00.000Z" 11 "2013-02-01T00:00:00.000Z" 11]
-             ["2013-03-01T00:00:00.000Z" 21 "2013-03-01T00:00:00.000Z" 21]]
-   :columns [(data/format-name "date") "count" (data/format-name "date_2") "count_2"]}
-  (tt/with-temp Card [{card-id               :id
-                       {source-query :query} :dataset_query
-                       source-metadata       :result_metadata} (qp.test-util/card-with-source-metadata-for-query
-                       (data/mbql-query checkins
-                         {:aggregation [[:count]]
-                          :breakout    [[:datetime-field $date :month]]}))]
-    (qp.test/rows+column-names
-      (qp/process-query
-        (data/mbql-query checkins
-          {:source-query source-query
-           :joins        [{:source-table (str "card__" card-id)
-                           :alias        "checkins_by_month"
-                           :fields       :all
-                           :condition    [:=
-                                          [:field-literal (data/format-name "date") :type/DateTime]
-                                          [:joined-field
-                                           "checkins_by_month"
-                                           [:field-literal (data/format-name "date") :type/DateTime]]]}]
-           :limit        3})))))
-=======
                                             :breakout    [!month.date]}))]
         (data/run-mbql-query checkins
           {:source-query {:source-table $$checkins
@@ -568,7 +431,6 @@
          :order-by     [[:asc $id]]
          :limit        2}))))
 
->>>>>>> 103a8530
 
 
 ;; TODO Can we join against a source nested native query?
