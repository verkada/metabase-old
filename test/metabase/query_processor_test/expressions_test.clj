(ns metabase.query-processor-test.expressions-test
  "Tests for expressions (calculated columns)."
<<<<<<< HEAD
  (:require [clojure.test :refer :all]
=======
  (:require [clj-time.core :as time]
            [clojure
             [string :as str]
             [test :refer :all]]
            [clojure.java.jdbc :as jdbc]
>>>>>>> 069092ba
            [java-time :as t]
            [metabase
             [driver :as driver]
             [query-processor-test :as qp.test]
             [sync :as sync]
             [test :as mt]]
<<<<<<< HEAD
=======
            [metabase.test
             [data :as data]
             [util :as tu]]
            [metabase.test.data
             [datasets :as datasets]
             [one-off-dbs :as one-off-dbs]]
>>>>>>> 069092ba
            [metabase.util.date-2 :as u.date]))

(deftest basic-test
  (mt/test-drivers (mt/normal-drivers-with-feature :expressions)
    (testing "Do a basic query including an expression"
      (is (= [[1 "Red Medicine"                 4  10.0646 -165.374 3 5.0]
              [2 "Stout Burgers & Beers"        11 34.0996 -118.329 2 4.0]
              [3 "The Apple Pan"                11 34.0406 -118.428 2 4.0]
              [4 "Wurstküche"                   29 33.9997 -118.465 2 4.0]
              [5 "Brite Spot Family Restaurant" 20 34.0778 -118.261 2 4.0]]
             (mt/formatted-rows [int str int 4.0 4.0 int float]
               (mt/run-mbql-query venues
                 {:expressions {:my-cool-new-field [:+ $price 2]}
                  :limit       5
                  :order-by    [[:asc $id]]})))))))

(deftest floating-point-division-test
<<<<<<< HEAD
  (mt/test-drivers (mt/normal-drivers-with-feature :expressions)
    (testing "Make sure FLOATING POINT division is done"
      (is (= [[1 "Red Medicine"           4 10.0646 -165.374 3 1.5] ; 3 / 2 SHOULD BE 1.5, NOT 1 (!)
              [2 "Stout Burgers & Beers" 11 34.0996 -118.329 2 1.0]
              [3 "The Apple Pan"         11 34.0406 -118.428 2 1.0]]
             (mt/formatted-rows [int str int 4.0 4.0 int float]
               (mt/run-mbql-query venues
                 {:expressions {:my-cool-new-field [:/ $price 2]}
                  :limit       3
                  :order-by    [[:asc $id]]})))))

    (testing "Make sure FLOATING POINT division is done when dividing by expressions/fields"
      (is (= [[0.6]
              [0.5]
              [0.5]]
             (mt/formatted-rows [1.0]
               (mt/run-mbql-query venues
                 {:expressions {:big-price         [:+ $price 2]
                                :my-cool-new-field [:/ $price [:expression "big-price"]]}
                  :fields      [[:expression "my-cool-new-field"]]
                  :limit       3
                  :order-by    [[:asc $id]]})))))))

(deftest nested-expressions-test
  (mt/test-drivers (mt/normal-drivers-with-feature :expressions)
    (testing "Can we do NESTED EXPRESSIONS ?"
      (is (= [[1 "Red Medicine"           4 10.0646 -165.374 3 3.0]
              [2 "Stout Burgers & Beers" 11 34.0996 -118.329 2 2.0]
              [3 "The Apple Pan"         11 34.0406 -118.428 2 2.0]]
             (mt/formatted-rows [int str int 4.0 4.0 int float]
               (mt/run-mbql-query venues
                 {:expressions {:wow [:- [:* $price 2] [:+ $price 0]]}
                  :limit       3
                  :order-by    [[:asc $id]]})))))))

(deftest multiple-expressions-test
  (mt/test-drivers (mt/normal-drivers-with-feature :expressions)
    (testing "Can we have MULTIPLE EXPRESSIONS?"
      (is (= [[1 "Red Medicine"           4 10.0646 -165.374 3 2.0 4.0]
              [2 "Stout Burgers & Beers" 11 34.0996 -118.329 2 1.0 3.0]
              [3 "The Apple Pan"         11 34.0406 -118.428 2 1.0 3.0]]
             (mt/formatted-rows [int str int 4.0 4.0 int float float]
               (mt/run-mbql-query venues
                 {:expressions {:x [:- $price 1]
                                :y [:+ $price 1]}
                  :limit       3
                  :order-by    [[:asc $id]]})))))))

(deftest expressions-in-fields-test
  (mt/test-drivers (mt/normal-drivers-with-feature :expressions)
    (testing "Can we refer to expressions inside a FIELDS clause?"
      (is (= [[4] [4] [5]]
             (mt/formatted-rows [int]
               (mt/run-mbql-query venues
                 {:expressions {:x [:+ $price $id]}
                  :fields      [[:expression :x]]
                  :limit       3
                  :order-by    [[:asc $id]]})))))))

(deftest expressions-in-order-by-test
  (mt/test-drivers (mt/normal-drivers-with-feature :expressions)
    (testing "Can we refer to expressions inside an ORDER BY clause?"
      (is (= [[100 "Mohawk Bend"         46 34.0777 -118.265 2 102.0]
              [99  "Golden Road Brewing" 10 34.1505 -118.274 2 101.0]
              [98  "Lucky Baldwin's Pub"  7 34.1454 -118.149 2 100.0]]
             (mt/formatted-rows [int str int 4.0 4.0 int float]
               (mt/run-mbql-query venues
                 {:expressions {:x [:+ $price $id]}
                  :limit       3
                  :order-by    [[:desc [:expression :x]]]})))))))

(deftest aggregate-breakout-expression-test
  (mt/test-drivers (mt/normal-drivers-with-feature :expressions)
    (testing "Can we AGGREGATE + BREAKOUT by an EXPRESSION?"
      (is (= [[2 22] [4 59] [6 13] [8 6]]
             (mt/formatted-rows [int int]
               (mt/run-mbql-query venues
                 {:expressions {:x [:* $price 2.0]}
                  :aggregation [[:count]]
                  :breakout    [[:expression :x]]})))))))
=======
  (datasets/test-drivers (mt/normal-drivers-with-feature :expressions)
    (is (= [[1 "Red Medicine"           4 10.0646 -165.374 3 1.5] ; 3 / 2 SHOULD BE 1.5, NOT 1 (!)
            [2 "Stout Burgers & Beers" 11 34.0996 -118.329 2 1.0]
            [3 "The Apple Pan"         11 34.0406 -118.428 2 1.0]]
           (mt/formatted-rows [int str int 4.0 4.0 int float]
             (mt/run-mbql-query venues
               {:expressions {:my-cool-new-field [:/ $price 2]}
                :limit       3
                :order-by    [[:asc $id]]})))
        "Make sure FLOATING POINT division is done")))

;; Make sure FLOATING POINT division is done when dividing by expressions/fields
(datasets/expect-with-drivers (mt/normal-drivers-with-feature :expressions)
  [[0.6]
   [0.5]
   [0.5]]
  (mt/formatted-rows [1.0]
    (mt/run-mbql-query venues
      {:expressions {:big-price         [:+ $price 2]
                     :my-cool-new-field [:/ $price [:expression "big-price"]]}
       :fields      [[:expression "my-cool-new-field"]]
       :limit       3
       :order-by    [[:asc $id]]})))

;; Can we do NESTED EXPRESSIONS ?
(datasets/expect-with-drivers (mt/normal-drivers-with-feature :expressions)
  [[1 "Red Medicine"           4 10.0646 -165.374 3 3.0]
   [2 "Stout Burgers & Beers" 11 34.0996 -118.329 2 2.0]
   [3 "The Apple Pan"         11 34.0406 -118.428 2 2.0]]
  (mt/formatted-rows [int str int 4.0 4.0 int float]
    (mt/run-mbql-query venues
      {:expressions {:wow [:- [:* $price 2] [:+ $price 0]]}
       :limit       3
       :order-by    [[:asc $id]]})))

;; Can we have MULTIPLE EXPRESSIONS?
(datasets/expect-with-drivers (mt/normal-drivers-with-feature :expressions)
  [[1 "Red Medicine"           4 10.0646 -165.374 3 2.0 4.0]
   [2 "Stout Burgers & Beers" 11 34.0996 -118.329 2 1.0 3.0]
   [3 "The Apple Pan"         11 34.0406 -118.428 2 1.0 3.0]]
  (mt/formatted-rows [int str int 4.0 4.0 int float float]
    (mt/run-mbql-query venues
      {:expressions {:x [:- $price 1]
                     :y [:+ $price 1]}
       :limit       3
       :order-by    [[:asc $id]]})))

;; Can we refer to expressions inside a FIELDS clause?
(datasets/expect-with-drivers (mt/normal-drivers-with-feature :expressions)
  [[4] [4] [5]]
  (mt/formatted-rows [int]
    (mt/run-mbql-query venues
      {:expressions {:x [:+ $price $id]}
       :fields      [[:expression :x]]
       :limit       3
       :order-by    [[:asc $id]]})))

;; Can we refer to expressions inside an ORDER BY clause?
(datasets/expect-with-drivers (mt/normal-drivers-with-feature :expressions)
  [[100 "Mohawk Bend"         46 34.0777 -118.265 2 102.0]
   [99  "Golden Road Brewing" 10 34.1505 -118.274 2 101.0]
   [98  "Lucky Baldwin's Pub"  7 34.1454 -118.149 2 100.0]]
  (mt/formatted-rows [int str int 4.0 4.0 int float]
    (mt/run-mbql-query venues
      {:expressions {:x [:+ $price $id]}
       :limit       3
       :order-by    [[:desc [:expression :x]]]})))

(deftest aggregate+breakout-by-expression-test
  (mt/test-drivers (mt/normal-drivers-with-feature :expressions)
    (is (= [[2 22] [4 59] [6 13] [8 6]]
           (mt/formatted-rows [int int]
             (mt/run-mbql-query venues
               {:expressions {:x [:* $price 2.0]}
                :aggregation [[:count]]
                :breakout    [[:expression :x]]}))))))

(deftest use-expressions-in-aggregations-test
  (mt/test-drivers (mt/normal-drivers-with-feature :expressions)
    (is (= [[406]]
           (mt/formatted-rows [int]
             (mt/run-mbql-query venues
               {:expressions {:x [:* $price 2.0]}
                :aggregation [[:sum [:expression :x]]]}))))
    (testing "Can we refer to expressions in nested queries"
      (is (= [[406]]
             (mt/formatted-rows [int]
               (mt/run-mbql-query venues
                 {:source-query {:source-table (data/id :venues)
                                 :expressions {:x [:* [:field-id (data/id :venues :price)] 2.0]}}
                  :aggregation [[:sum [:field-literal "x" :type/Float]]]})))))))

(deftest nesting+use-aggregations-in-expression-test
  (mt/test-drivers (mt/normal-drivers-with-feature :expressions)
    (is (= [[200]]
           (mt/formatted-rows [int]
             (mt/run-mbql-query venues
               {:expressions  {:x [:* [:field-literal "count" :type/Integer] 2]}
                :fields       [[:expression :x]]
                :source-query {:source-table (data/id :venues)
                               :aggregation  [[:count]]}}))))
    (is (= [[2]]
           (mt/formatted-rows [int]
             (mt/run-mbql-query venues
               {:expressions  {:x [:* [:field-literal "count" :type/Integer] 2]}
                :fields       [[:expression :x]]
                :source-query {:source-table (data/id :venues)
                               :aggregation  [[:count]]
                               :breakout     [[:field-id (data/id :venues :name)]]}
                :limit        1}))))))
>>>>>>> 069092ba

(deftest expressions-should-include-type-test
  (mt/test-drivers (mt/normal-drivers-with-feature :expressions)
    (testing "Custom aggregation expressions should include their type"
      (is (= (conj #{{:name "x" :base_type (:base_type (qp.test/aggregate-col :sum :venues :price))}}
                   {:name      (mt/format-name "category_id")
                    :base_type (:base_type (qp.test/breakout-col :venues :category_id))})
             (set (map #(select-keys % [:name :base_type])
                       (mt/cols
                         (mt/run-mbql-query venues
                           {:aggregation [[:aggregation-options [:sum [:* $price -1]] {:name "x"}]]
                            :breakout    [$category_id]})))))))))


;;; +----------------------------------------------------------------------------------------------------------------+
;;; |                                           HANDLING NULLS AND ZEROES                                            |
;;; +----------------------------------------------------------------------------------------------------------------+

;; "bird scarcity" is a scientific metric based on the number of birds seen in a given day
;; (at least for the purposes of the tests below)
;;
;; e.g. scarcity = 100.0 / num-birds
(defn- calculate-bird-scarcity* [formula filter-clause]
  (mt/formatted-rows [2.0]
    (mt/dataset daily-bird-counts
      (mt/run-mbql-query bird-count
        {:expressions {"bird-scarcity" formula}
         :fields      [[:expression "bird-scarcity"]]
         :filter      filter-clause
         :order-by    [[:asc $date]]
         :limit       10}))))

(defmacro ^:private calculate-bird-scarcity [formula & [filter-clause]]
  `(mt/dataset ~'daily-bird-counts
     (mt/$ids ~'bird-count
       (calculate-bird-scarcity* ~formula ~filter-clause))))

(deftest nulls-and-zeroes-test
  (mt/test-drivers (mt/normal-drivers-with-feature :expressions)
    (testing (str "hey... expressions should work if they are just a Field! (Also, this lets us take a peek at the "
                  "raw values being used to calculate the formulas below, so we can tell at a glance if they're right "
                  "without referring to the EDN def)")
      (is (= [[nil] [0.0] [0.0] [10.0] [8.0] [5.0] [5.0] [nil] [0.0] [0.0]]
             (calculate-bird-scarcity [:field-id $count]))))


    (testing (str "do expressions automatically handle division by zero? Should return `nil` in the results for places "
                  "where that was attempted")
      (is (= [[nil] [nil] [10.0] [12.5] [20.0] [20.0] [nil] [nil] [9.09] [7.14]]
             (calculate-bird-scarcity [:/ 100.0 [:field-id $count]]
                                      [:!= $count nil]))))


    (testing (str "do expressions handle division by `nil`? Should return `nil` in the results for places where that "
                  "was attempted")
      (is (= [[nil] [10.0] [12.5] [20.0] [20.0] [nil] [9.09] [7.14] [12.5] [7.14]]
             (calculate-bird-scarcity [:/ 100.0 [:field-id $count]]
                                      [:or
                                       [:= $count nil]
                                       [:!= $count 0]]))))

    (testing "can we handle BOTH NULLS AND ZEROES AT THE SAME TIME????"
      (is (= [[nil] [nil] [nil] [10.0] [12.5] [20.0] [20.0] [nil] [nil] [nil]]
             (calculate-bird-scarcity [:/ 100.0 [:field-id $count]]))))

    (testing "ok, what if we use multiple args to divide, and more than one is zero?"
      (is (= [[nil] [nil] [nil] [1.0] [1.56] [4.0] [4.0] [nil] [nil] [nil]]
             (calculate-bird-scarcity [:/ 100.0 [:field-id $count] [:field-id $count]]))))

    (testing "are nulls/zeroes still handled appropriately when nested inside other expressions?"
      (is (= [[nil] [nil] [nil] [20.0] [25.0] [40.0] [40.0] [nil] [nil] [nil]]
             (calculate-bird-scarcity [:* [:/ 100.0 [:field-id $count]] 2]))))

    (testing (str "if a zero is present in the NUMERATOR we should return ZERO and not NULL "
                  "(`0 / 10 = 0`; `10 / 0 = NULL`, at least as far as MBQL is concerned)")
      (is (= [[nil] [0.0] [0.0] [1.0] [0.8] [0.5] [0.5] [nil] [0.0] [0.0]]
             (calculate-bird-scarcity [:/ [:field-id $count] 10]))))

    (testing "can addition handle nulls & zeroes?"
      (is (= [[nil] [10.0] [10.0] [20.0] [18.0] [15.0] [15.0] [nil] [10.0] [10.0]]
             (calculate-bird-scarcity [:+ [:field-id $count] 10]))))

    (testing "can subtraction handle nulls & zeroes?"
      (is (= [[nil] [10.0] [10.0] [0.0] [2.0] [5.0] [5.0] [nil] [10.0] [10.0]]
             (calculate-bird-scarcity [:- 10 [:field-id $count]]))))


    (testing "can multiplications handle nulls & zeros?"
      (is (= [[nil] [0.0] [0.0] [10.0] [8.0] [5.0] [5.0] [nil] [0.0] [0.0]]
             (calculate-bird-scarcity [:* 1 [:field-id $count]]))))))


;;; +----------------------------------------------------------------------------------------------------------------+
;;; |                                      DATETIME EXTRACTION AND MANIPULATION                                      |
;;; +----------------------------------------------------------------------------------------------------------------+

(defn- maybe-truncate
  [dt]
  (if (= :sqlite driver/*driver*)
    (u.date/truncate dt :day)
    dt))

(defn- robust-dates
  [strs]
  ;; TIMEZONE FIXME — SQLite shouldn't return strings. And for whatever weird reason it's truncating to date as well?
  (let [format-fn (if (= driver/*driver* :sqlite)
                    #(u.date/format-sql (t/local-date-time (t/local-date %) (t/local-time 0)))
                    u.date/format)]
    (for [s strs]
      [(format-fn (u.date/parse s "UTC"))])))

(deftest temporal-arithmetic-test
  (mt/test-drivers (mt/normal-drivers-with-feature :expressions)
    (testing "Test that we can do datetime arithemtics using MBQL `:interval` clause in expressions"
      (is (= (robust-dates
              ["2014-09-02T13:45:00"
               "2014-07-02T09:30:00"
               "2014-07-01T10:30:00"])
             (mt/with-temporary-setting-values [report-timezone "UTC"]
               (-> (mt/run-mbql-query users
                     {:expressions {:prev_month [:+ $last_login [:interval -31 :day]]}
                      :fields      [[:expression :prev_month]]
                      :limit       3
                      :order-by    [[:asc $name]]})
                   mt/rows)))))
    (testing "Test interaction of datetime arithmetics with truncation"
      (is (= (robust-dates
              ["2014-09-02T00:00:00"
               "2014-07-02T00:00:00"
               "2014-07-01T00:00:00"])
             (mt/with-temporary-setting-values [report-timezone "UTC"]
               (-> (mt/run-mbql-query users
                     {:expressions {:prev_month [:+ [:datetime-field $last_login :day] [:interval -31 :day]]}
                      :fields      [[:expression :prev_month]]
                      :limit       3
                      :order-by    [[:asc $name]]})
                   mt/rows)))))))


;;; +----------------------------------------------------------------------------------------------------------------+
;;; |                                     JOINS                                                                      |
;;; +----------------------------------------------------------------------------------------------------------------+

(deftest expressions+joins-test
  (mt/test-drivers (mt/normal-drivers-with-feature :expressions :left-join)
    (testing "Do calculated columns play well with joins"
      (is (= "Simcha Yan"
             (-> (mt/run-mbql-query checkins
                   {:expressions {:prev_month [:+ $date [:interval -31 :day]]}
                    :fields      [[:joined-field "users__via__user_id" [:field-id (mt/id :users :name)]]
                                  [:expression :prev_month]]
                    :limit       1
                    :order-by    [[:asc $date]]
                    :joins       [{:strategy :left-join
                                   :source-table (mt/id :users)
                                   :alias        "users__via__user_id"
                                   :condition    [:= $user_id
                                                  [:joined-field "users__via__user_id" [:field-id (mt/id :users :id)]]]}]})
                 mt/rows
                 ffirst))))
    (testing "Do joins where the same field name is present in multiple tables work with expression hoisting"
      (is (= [[1 5 6]]
             (->> (mt/run-mbql-query checkins
                    {:expressions {:id-sum [:+ [:field-id (data/id :checkins :id)]
                                                [:joined-field "users__via__user_id" [:field-id (data/id :users :id)]]]}
                     :fields      [[:field-id (data/id :checkins :id)]
                                   [:joined-field "users__via__user_id" [:field-id (data/id :users :id)]]
                                   [:expression :id-sum]]
                     :limit       1
                     :order-by    [[:asc [:field-id (data/id :checkins :id)]]]
                     :joins       [{:strategy :left-join
                                    :source-table (data/id :users)
                                    :alias        "users__via__user_id"
                                    :condition    [:= $user_id
                                                   [:joined-field "users__via__user_id" [:field-id (data/id :users :id)]]]}]})
                  (mt/formatted-rows [int int int])))))))


;;; +----------------------------------------------------------------------------------------------------------------+
;;; |                                     MISC BUG FIXES                                                             |
;;; +----------------------------------------------------------------------------------------------------------------+

;; Make sure no part of query compilation is lazy as that won't play well with dynamic bindings.
;; This is not an issue limited to expressions, but using expressions is the most straightforward
;; way to reproducing it.
(deftest no-lazyness-test
  (one-off-dbs/with-blank-db
    (let [;; need more fields than seq chunking size
          fields (repeatedly 1000 gensym)]
      (doseq [statement ["drop table if exists \"LOTS_OF_FIELDS\";"
                         (format "create table \"LOTS_OF_FIELDS\" (a integer, b integer, %s);"
                                 (str/join ", " (for [field-name fields]
                                                  (str (name field-name) " integer"))))
                         (format "insert into \"LOTS_OF_FIELDS\" values(%s);"
                                 (str/join "," (range (+ (count fields) 2))))]]
        (jdbc/execute! one-off-dbs/*conn* [statement]))
      (sync/sync-database! (data/db))
      (is (= 1
             (->> (mt/run-mbql-query lots_of_fields
                    {:expressions {:c [:+ [:field-id (data/id :lots_of_fields :a)]
                                       [:field-id (data/id :lots_of_fields :b)]]}
                     :fields      (concat [[:expression :c]]
                                          (for [field fields]
                                            [:field-id (data/id :lots_of_fields (keyword field))]))})
                  (mt/formatted-rows [int])
                  ffirst))))))

;; Test for https://github.com/metabase/metabase/issues/12305
(deftest expression-with-slashes
  (mt/test-drivers (mt/normal-drivers-with-feature :expressions)
    (is (= [[1 "Red Medicine"           4 10.0646 -165.374 3 4.0]
            [2 "Stout Burgers & Beers" 11 34.0996 -118.329 2 3.0]
            [3 "The Apple Pan"         11 34.0406 -118.428 2 3.0]]
           (mt/formatted-rows [int str int 4.0 4.0 int float]
             (mt/run-mbql-query venues
               {:expressions {:TEST/my-cool-new-field [:+ $price 1]}
                :limit       3
                :order-by    [[:asc $id]]})))
        "Make sure an expression with a / in its name works")))<|MERGE_RESOLUTION|>--- conflicted
+++ resolved
@@ -1,29 +1,22 @@
 (ns metabase.query-processor-test.expressions-test
   "Tests for expressions (calculated columns)."
-<<<<<<< HEAD
-  (:require [clojure.test :refer :all]
-=======
   (:require [clj-time.core :as time]
             [clojure
              [string :as str]
              [test :refer :all]]
             [clojure.java.jdbc :as jdbc]
->>>>>>> 069092ba
             [java-time :as t]
             [metabase
              [driver :as driver]
              [query-processor-test :as qp.test]
              [sync :as sync]
              [test :as mt]]
-<<<<<<< HEAD
-=======
             [metabase.test
              [data :as data]
              [util :as tu]]
             [metabase.test.data
              [datasets :as datasets]
              [one-off-dbs :as one-off-dbs]]
->>>>>>> 069092ba
             [metabase.util.date-2 :as u.date]))
 
 (deftest basic-test
@@ -41,7 +34,6 @@
                   :order-by    [[:asc $id]]})))))))
 
 (deftest floating-point-division-test
-<<<<<<< HEAD
   (mt/test-drivers (mt/normal-drivers-with-feature :expressions)
     (testing "Make sure FLOATING POINT division is done"
       (is (= [[1 "Red Medicine"           4 10.0646 -165.374 3 1.5] ; 3 / 2 SHOULD BE 1.5, NOT 1 (!)
@@ -122,74 +114,6 @@
                  {:expressions {:x [:* $price 2.0]}
                   :aggregation [[:count]]
                   :breakout    [[:expression :x]]})))))))
-=======
-  (datasets/test-drivers (mt/normal-drivers-with-feature :expressions)
-    (is (= [[1 "Red Medicine"           4 10.0646 -165.374 3 1.5] ; 3 / 2 SHOULD BE 1.5, NOT 1 (!)
-            [2 "Stout Burgers & Beers" 11 34.0996 -118.329 2 1.0]
-            [3 "The Apple Pan"         11 34.0406 -118.428 2 1.0]]
-           (mt/formatted-rows [int str int 4.0 4.0 int float]
-             (mt/run-mbql-query venues
-               {:expressions {:my-cool-new-field [:/ $price 2]}
-                :limit       3
-                :order-by    [[:asc $id]]})))
-        "Make sure FLOATING POINT division is done")))
-
-;; Make sure FLOATING POINT division is done when dividing by expressions/fields
-(datasets/expect-with-drivers (mt/normal-drivers-with-feature :expressions)
-  [[0.6]
-   [0.5]
-   [0.5]]
-  (mt/formatted-rows [1.0]
-    (mt/run-mbql-query venues
-      {:expressions {:big-price         [:+ $price 2]
-                     :my-cool-new-field [:/ $price [:expression "big-price"]]}
-       :fields      [[:expression "my-cool-new-field"]]
-       :limit       3
-       :order-by    [[:asc $id]]})))
-
-;; Can we do NESTED EXPRESSIONS ?
-(datasets/expect-with-drivers (mt/normal-drivers-with-feature :expressions)
-  [[1 "Red Medicine"           4 10.0646 -165.374 3 3.0]
-   [2 "Stout Burgers & Beers" 11 34.0996 -118.329 2 2.0]
-   [3 "The Apple Pan"         11 34.0406 -118.428 2 2.0]]
-  (mt/formatted-rows [int str int 4.0 4.0 int float]
-    (mt/run-mbql-query venues
-      {:expressions {:wow [:- [:* $price 2] [:+ $price 0]]}
-       :limit       3
-       :order-by    [[:asc $id]]})))
-
-;; Can we have MULTIPLE EXPRESSIONS?
-(datasets/expect-with-drivers (mt/normal-drivers-with-feature :expressions)
-  [[1 "Red Medicine"           4 10.0646 -165.374 3 2.0 4.0]
-   [2 "Stout Burgers & Beers" 11 34.0996 -118.329 2 1.0 3.0]
-   [3 "The Apple Pan"         11 34.0406 -118.428 2 1.0 3.0]]
-  (mt/formatted-rows [int str int 4.0 4.0 int float float]
-    (mt/run-mbql-query venues
-      {:expressions {:x [:- $price 1]
-                     :y [:+ $price 1]}
-       :limit       3
-       :order-by    [[:asc $id]]})))
-
-;; Can we refer to expressions inside a FIELDS clause?
-(datasets/expect-with-drivers (mt/normal-drivers-with-feature :expressions)
-  [[4] [4] [5]]
-  (mt/formatted-rows [int]
-    (mt/run-mbql-query venues
-      {:expressions {:x [:+ $price $id]}
-       :fields      [[:expression :x]]
-       :limit       3
-       :order-by    [[:asc $id]]})))
-
-;; Can we refer to expressions inside an ORDER BY clause?
-(datasets/expect-with-drivers (mt/normal-drivers-with-feature :expressions)
-  [[100 "Mohawk Bend"         46 34.0777 -118.265 2 102.0]
-   [99  "Golden Road Brewing" 10 34.1505 -118.274 2 101.0]
-   [98  "Lucky Baldwin's Pub"  7 34.1454 -118.149 2 100.0]]
-  (mt/formatted-rows [int str int 4.0 4.0 int float]
-    (mt/run-mbql-query venues
-      {:expressions {:x [:+ $price $id]}
-       :limit       3
-       :order-by    [[:desc [:expression :x]]]})))
 
 (deftest aggregate+breakout-by-expression-test
   (mt/test-drivers (mt/normal-drivers-with-feature :expressions)
@@ -233,7 +157,6 @@
                                :aggregation  [[:count]]
                                :breakout     [[:field-id (data/id :venues :name)]]}
                 :limit        1}))))))
->>>>>>> 069092ba
 
 (deftest expressions-should-include-type-test
   (mt/test-drivers (mt/normal-drivers-with-feature :expressions)
