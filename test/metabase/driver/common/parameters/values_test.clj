(ns metabase.driver.common.parameters.values-test
  (:require [clojure.test :refer :all]
            [metabase.driver :as driver]
            [metabase.driver.common.parameters :as i]
            [metabase.driver.common.parameters.values :as values]
            [metabase.models :refer [Card Collection NativeQuerySnippet]]
            [metabase.models.field :refer [map->FieldInstance]]
            [metabase.models.permissions :as perms]
            [metabase.models.permissions-group :as group]
            [metabase.query-processor :as qp]
            [metabase.test :as mt]
            [metabase.util :as u]
            [metabase.query-processor.middleware.permissions :as qp.perms])
  (:import clojure.lang.ExceptionInfo))

(deftest variable-value-test
  (testing "Specified value"
    (is (= "2"
           (#'values/value-for-tag
            {:name "id", :display-name "ID", :type :text, :required true, :default "100"}
            [{:type :category, :target [:variable [:template-tag "id"]], :value "2"}]))))

  (testing "Unspecified value"
    (is (= i/no-value
           (#'values/value-for-tag {:name "id", :display-name "ID", :type :text} nil))))

  (testing "Default used"
    (is (= "100"
           (#'values/value-for-tag
            {:name "id", :display-name "ID", :type :text, :required true, :default "100"} nil)))))

(defn- extra-field-info
  "Add extra field information like coercion_strategy, semantic_type, and effective_type."
  [{:keys [base_type] :as field}]
  (merge {:coercion_strategy nil, :effective_type base_type, :semantic_type nil}
         field))

(defn value-for-tag
  "Call the private function and de-recordize the field"
  [field-info info]
  (mt/derecordize (#'values/value-for-tag field-info info)))

(defn parse-tag
  [field-info info]
  (mt/derecordize (#'values/parse-tag field-info info)))

(deftest field-filter-test
  (testing "specified"
    (testing "date range for a normal :type/Temporal field"
      (is (= {:field (extra-field-info
                      {:name          "DATE"
                       :parent_id     nil
                       :table_id      (mt/id :checkins)
                       :base_type     :type/Date
                       :semantic_type nil})
              :value {:type  :date/range
                      :value "2015-04-01~2015-05-01"}}
             (value-for-tag
              {:name         "checkin_date"
               :display-name "Checkin Date"
               :type         :dimension
               :dimension    [:field-id (mt/id :checkins :date)]}
              [{:type   :date/range
                :target [:dimension [:template-tag "checkin_date"]]
                :value  "2015-04-01~2015-05-01"}]))))

    (testing "date range for a UNIX timestamp field should work just like a :type/Temporal field (#11934)"
      (mt/dataset tupac-sightings
        (mt/$ids sightings
          (is (= {:field (extra-field-info
                          {:name              "TIMESTAMP"
                           :parent_id         nil
                           :table_id          $$sightings
                           :base_type         :type/BigInteger
                           :effective_type    :type/DateTime
                           :coercion_strategy :Coercion/UNIXSeconds->DateTime})
                  :value {:type  :date/range
                          :value "2020-02-01~2020-02-29"}}
                 (value-for-tag
                   {:name         "timestamp"
                    :display-name "Sighting Timestamp"
                    :type         :dimension
                    :dimension    $timestamp
                    :widget-type  :date/range}
                   [{:type   :date/range
                     :target [:dimension [:template-tag "timestamp"]]
                     :value  "2020-02-01~2020-02-29"}])))))))

  (testing "unspecified"
    (is (= {:field (extra-field-info
                    {:name          "DATE"
                     :parent_id     nil
                     :table_id      (mt/id :checkins)
                     :base_type     :type/Date
                     :semantic_type nil})
            :value i/no-value}
           (value-for-tag
             {:name         "checkin_date"
              :display-name "Checkin Date"
              :type         :dimension
              :dimension    [:field-id (mt/id :checkins :date)]}
             nil))))

  (testing "id requiring casting"
    (is (= {:field (extra-field-info
                    {:name          "ID"
                     :parent_id     nil
                     :table_id      (mt/id :checkins)
                     :base_type     :type/BigInteger
                     :semantic_type :type/PK})
            :value {:type  :id
                    :value 5}}
           (value-for-tag
             {:name "id", :display-name "ID", :type :dimension, :dimension [:field-id (mt/id :checkins :id)]}
             [{:type :id, :target [:dimension [:template-tag "id"]], :value "5"}]))))

  (testing "required but unspecified"
    (is (thrown? Exception
                 (value-for-tag
                   {:name      "checkin_date", :display-name "Checkin Date", :type "dimension", :required true,
                    :dimension [:field (mt/id :checkins :date) nil]}
                   nil))))

  (testing "required and default specified"
    (is (= {:field (extra-field-info
                    {:name          "DATE"
                     :parent_id     nil
                     :table_id      (mt/id :checkins)
                     :base_type     :type/Date
                     :semantic_type nil})
            :value {:type  :dimension
                    :value "2015-04-01~2015-05-01"}}
           (value-for-tag
             {:name         "checkin_date"
              :display-name "Checkin Date"
              :type         :dimension
              :required     true
              :default      "2015-04-01~2015-05-01",
              :dimension    [:field-id (mt/id :checkins :date)]}
             nil))))


  (testing "multiple values for the same tag should return a vector with multiple params instead of a single param"
    (is (= {:field (extra-field-info
                    {:name          "DATE"
                     :parent_id     nil
                     :table_id      (mt/id :checkins)
                     :base_type     :type/Date
                     :semantic_type nil})
            :value [{:type  :date/range
                     :value "2015-01-01~2016-09-01"}
                    {:type  :date/single
                     :value "2015-07-01"}]}
           (value-for-tag
             {:name "checkin_date", :display-name "Checkin Date", :type :dimension, :dimension [:field-id (mt/id :checkins :date)]}
             [{:type :date/range, :target [:dimension [:template-tag "checkin_date"]], :value "2015-01-01~2016-09-01"}
              {:type :date/single, :target [:dimension [:template-tag "checkin_date"]], :value "2015-07-01"}]))))

  (testing "Make sure defaults values get picked up for field filter clauses"
    (is (= {:field (extra-field-info
                    {:name          "DATE"
                     :parent_id     nil
                     :table_id      (mt/id :checkins)
                     :base_type     :type/Date
                     :semantic_type nil})
            :value {:type  :date/all-options
                    :value "past5days"}}
<<<<<<< HEAD
           (parse-tag
             {:name         "checkin_date"
              :display-name "Checkin Date"
              :type         :dimension
              :dimension    [:field-id (mt/id :checkins :date)]
              :default      "past5days"
              :widget-type  :date/all-options}
             nil)))))
=======
           (into {} (#'values/parse-tag
                     {:name         "checkin_date"
                      :display-name "Checkin Date"
                      :type         :dimension
                      :dimension    [:field-id (mt/id :checkins :date)]
                      :default      "past5days"
                      :widget-type  :date/all-options}
                     nil)))))
  (testing "Make sure nil values result in no value"
    (is (= {:field (map->FieldInstance
                    {:name         "DATE"
                     :parent_id    nil
                     :table_id     (mt/id :checkins)
                     :base_type    :type/Date
                     :special_type nil})
            :value i/no-value}
           (into {} (#'values/parse-tag
                     {:name         "checkin_date"
                      :display-name "Checkin Date"
                      :type         :dimension
                      :dimension    [:field-id (mt/id :checkins :date)]
                      :widget-type  :date/all-options}
                     nil))))))
>>>>>>> 24efaeae

(deftest field-filter-errors-test
  (testing "error conditions for field filter (:dimension) parameters"
    (testing "Should throw an Exception if Field does not exist"
      (let [query (assoc (mt/native-query "SELECT * FROM table WHERE {{x}}")
                         :template-tags {"x" {:name         "x"
                                              :display-name "X"
                                              :type         :dimension
                                              :dimension    [:field-id Integer/MAX_VALUE]}})]
        (is (thrown?
             clojure.lang.ExceptionInfo
             (values/query->params-map query)))))))

(deftest card-query-test
  (testing "Card query template tag gets card's native query"
    (let [test-query "SELECT 1"]
      (mt/with-temp Card [card {:dataset_query {:database (mt/id)
                                                :type     "native"
                                                :native   {:query test-query}}}]
        (is (= (i/->ReferencedCardQuery (:id card) test-query)
               (#'values/value-for-tag
                {:name         "card-template-tag-test"
                 :display-name "Card template tag test"
                 :type         :card
                 :card-id      (:id card)}
                []))))))

  (testing "Card query template tag generates native query for MBQL query"
    (mt/with-everything-store
      (driver/with-driver :h2
        (let [mbql-query   (mt/mbql-query venues
                             {:database (mt/id)
                              :filter   [:< [:field-id $price] 3]})
              expected-sql (str "SELECT "
                                "\"PUBLIC\".\"VENUES\".\"ID\" AS \"ID\", "
                                "\"PUBLIC\".\"VENUES\".\"NAME\" AS \"NAME\", "
                                "\"PUBLIC\".\"VENUES\".\"CATEGORY_ID\" AS \"CATEGORY_ID\", "
                                "\"PUBLIC\".\"VENUES\".\"LATITUDE\" AS \"LATITUDE\", "
                                "\"PUBLIC\".\"VENUES\".\"LONGITUDE\" AS \"LONGITUDE\", "
                                "\"PUBLIC\".\"VENUES\".\"PRICE\" AS \"PRICE\" "
                                "FROM \"PUBLIC\".\"VENUES\" "
                                "WHERE \"PUBLIC\".\"VENUES\".\"PRICE\" < 3 "
                                "LIMIT 1048575")]
          (mt/with-temp Card [card {:dataset_query mbql-query}]
            (is (= (i/->ReferencedCardQuery (:id card) expected-sql)
                   (#'values/value-for-tag
                    {:name         "card-template-tag-test"
                     :display-name "Card template tag test"
                     :type         :card
                     :card-id      (:id card)}
                    []))))))))

  (testing "Card query template tag wraps error in tag details"
    (mt/with-temp Card [param-card {:dataset_query
                                    (mt/native-query
                                      {:query "SELECT {{x}}"
                                       :template-tags
                                       {"x"
                                        {:id   "x-tag", :name     "x", :display-name "Number x",
                                         :type :number, :required false}}})}]
      (let [param-card-id  (:id param-card)
            param-card-tag (str "#" param-card-id)]
        (mt/with-temp Card [card {:dataset_query
                                  (mt/native-query
                                    {:query (str "SELECT * FROM {{#" param-card-id "}} AS y")
                                     :template-tags
                                     {param-card-tag
                                      {:id   param-card-tag, :name    param-card-tag, :display-name param-card-tag
                                       :type "card",         :card-id param-card-id}}})}]
          (let [card-id  (:id card)
                tag      {:name "card-template-tag-test", :display-name "Card template tag test",
                          :type :card,                    :card-id      card-id}
                e        (try
                           (#'values/value-for-tag tag [])
                           (catch ExceptionInfo e
                             e))
                exc-data (some (fn [e]
                                 (when (:card-query-error? (ex-data e))
                                   (ex-data e)))
                               (take-while some? (iterate ex-cause e)))]
            (testing "should be a card Query error"
              (is (= true
                     (boolean (:card-query-error? exc-data)))))
            (testing "card-id"
              (is (= card-id
                     (:card-id exc-data))))
            (testing "tag"
              (is (= tag
                     (:tag exc-data))))))))))

(deftest card-query-permissions-test
  (testing "We should be able to run a query referenced via a template tag if we have perms for the Card in question (#12354)"
    (mt/with-non-admin-groups-no-root-collection-perms
      (mt/with-temp-copy-of-db
        (perms/revoke-permissions! (group/all-users) (mt/id))
        (mt/with-temp* [Collection [collection]
                        Card       [{card-1-id :id, :as card-1} {:collection_id (u/the-id collection)
                                                                 :dataset_query (mt/mbql-query venues
                                                                                  {:order-by [[:asc $id]], :limit 2})}]
                        Card       [card-2 {:collection_id (u/the-id collection)
                                            :dataset_query (mt/native-query
                                                             {:query         "SELECT * FROM {{card}}"
                                                              :template-tags {"card" {:name         "card"
                                                                                      :display-name "card"
                                                                                      :type         :card
                                                                                      :card-id      card-1-id}}})}]]
          (perms/grant-collection-read-permissions! (group/all-users) collection)
          (mt/with-test-user :rasta
            (binding [qp.perms/*card-id* (u/the-id card-2)]
              (is (= [[1 "Red Medicine"           4 10.0646 -165.374 3]
                      [2 "Stout Burgers & Beers" 11 34.0996 -118.329 2]]
                     (mt/rows
                       (qp/process-query (:dataset_query card-2))))))))))))

(deftest card-query-errors-test
  (testing "error conditions for :card parameters"
    (testing "should throw an Exception if Card does not exist"
      (let [query (assoc (mt/native-query "SELECT * FROM table WHERE {{x}}")
                         :template-tags {"x" {:name         "x"
                                              :display-name "X"
                                              :type         :card
                                              :card-id      Integer/MAX_VALUE}})]
        (is (thrown?
             clojure.lang.ExceptionInfo
             (values/query->params-map query)))))))

(deftest snippet-test
  (letfn [(query-with-snippet [& {:as snippet-properties}]
            (assoc (mt/native-query "SELECT * FROM {{expensive-venues}}")
                   :template-tags {"expensive-venues" (merge
                                                       {:type         :snippet
                                                        :name         "expensive-venues"
                                                        :display-name "Expensive Venues"
                                                        :snippet-name "expensive-venues"}
                                                       snippet-properties)}))]
    (testing "`:snippet-id` should be required"
      (is (thrown?
           clojure.lang.ExceptionInfo
           (values/query->params-map (query-with-snippet)))))

    (testing "If no such Snippet exists, it should throw an Exception"
      (is (thrown?
           clojure.lang.ExceptionInfo
           (values/query->params-map (query-with-snippet :snippet-id Integer/MAX_VALUE)))))

    (testing "Snippet parsing should work correctly for a valid Snippet"
      (mt/with-temp NativeQuerySnippet [{snippet-id :id} {:name    "expensive-venues"
                                                          :content "venues WHERE price = 4"}]
        (let [expected {"expensive-venues" (i/map->ReferencedQuerySnippet {:snippet-id snippet-id
                                                                           :content    "venues WHERE price = 4"})}]
          (is (= expected
                 (values/query->params-map (query-with-snippet :snippet-id snippet-id))))

          (testing "`:snippet-name` property in query shouldn't have to match `:name` of Snippet in DB"
            (is (= expected
                   (values/query->params-map (query-with-snippet :snippet-id snippet-id, :snippet-name "Old Name"))))))))))

(deftest invalid-param-test
  (testing "Should throw an Exception if we try to pass with a `:type` we don't understand"
    (let [query (assoc (mt/native-query "SELECT * FROM table WHERE {{x}}")
                       :template-tags {"x" {:name "x"
                                            :type :writer}})]
      (is (thrown?
           clojure.lang.ExceptionInfo
           (values/query->params-map query))))))

(deftest dont-be-too-strict-test
  (testing "values-for-tag should allow unknown keys (used only by FE) (#13868)"
    (testing "\nUnknown key 'filteringParameters'"
      (testing "in tag"
        (is (= "2"
               (#'values/value-for-tag
                {:name                "id"
                 :display-name        "ID"
                 :type                :text
                 :required            true
                 :default             "100"
                 :filteringParameters "222b245f"}
                [{:type   :category
                  :target [:variable [:template-tag "id"]]
                  :value  "2"}]))))
      (testing "in params"
        (is (= "2"
               (#'values/value-for-tag
                {:name         "id"
                 :display-name "ID"
                 :type         :text
                 :required     true
                 :default      "100"}
                [{:type                :category
                  :target              [:variable [:template-tag "id"]]
                  :value               "2"
                  :filteringParameters "222b245f"}])))))))<|MERGE_RESOLUTION|>--- conflicted
+++ resolved
@@ -165,7 +165,6 @@
                      :semantic_type nil})
             :value {:type  :date/all-options
                     :value "past5days"}}
-<<<<<<< HEAD
            (parse-tag
              {:name         "checkin_date"
               :display-name "Checkin Date"
@@ -173,32 +172,22 @@
               :dimension    [:field-id (mt/id :checkins :date)]
               :default      "past5days"
               :widget-type  :date/all-options}
-             nil)))))
-=======
-           (into {} (#'values/parse-tag
-                     {:name         "checkin_date"
-                      :display-name "Checkin Date"
-                      :type         :dimension
-                      :dimension    [:field-id (mt/id :checkins :date)]
-                      :default      "past5days"
-                      :widget-type  :date/all-options}
+             nil))))
+  (testing "Make sure nil values result in no value"
+    (is (= {:field (extra-field-info
+                    {:name           "DATE"
+                     :parent_id      nil
+                     :table_id       (mt/id :checkins)
+                     :base_type      :type/Date
+                     :effective_type :type/Date})
+            :value i/no-value}
+           (parse-tag
+             {:name         "checkin_date"
+              :display-name "Checkin Date"
+              :type         :dimension
+              :dimension    [:field-id (mt/id :checkins :date)]
+              :widget-type  :date/all-options}
                      nil)))))
-  (testing "Make sure nil values result in no value"
-    (is (= {:field (map->FieldInstance
-                    {:name         "DATE"
-                     :parent_id    nil
-                     :table_id     (mt/id :checkins)
-                     :base_type    :type/Date
-                     :special_type nil})
-            :value i/no-value}
-           (into {} (#'values/parse-tag
-                     {:name         "checkin_date"
-                      :display-name "Checkin Date"
-                      :type         :dimension
-                      :dimension    [:field-id (mt/id :checkins :date)]
-                      :widget-type  :date/all-options}
-                     nil))))))
->>>>>>> 24efaeae
 
 (deftest field-filter-errors-test
   (testing "error conditions for field filter (:dimension) parameters"
