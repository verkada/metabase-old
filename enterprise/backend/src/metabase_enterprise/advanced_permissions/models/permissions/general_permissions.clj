(ns metabase-enterprise.advanced-permissions.models.permissions.general-permissions
  "Code for generating and updating the General Permission graph. See [[metabase.models.permissions]] for more
  details and for the code for generating and updating the *data* permissions graph."
  (:require [clojure.data :as data]
            [metabase.models :refer [GeneralPermissionsRevision Permissions]]
            [metabase.models.general-permissions-revision :as g-perm-revision]
            [metabase.models.permissions :as perms]
            [metabase.util.honeysql-extensions :as hx]
            [metabase.util.schema :as su]
            [schema.core :as s]
            [toucan.db :as db]))

;;; ---------------------------------------------------- Schemas -----------------------------------------------------

(def ^:private GroupPermissionsGraph
  {(s/enum :setting :monitoring :subscription) (s/enum :yes :no)})

(def ^:private GeneralPermissionsGraph
  {:revision s/Int
   :groups   {su/IntGreaterThanZero GroupPermissionsGraph}})

;; -------------------------------------------------- Fetch Graph ---------------------------------------------------

(defn- group-id->permissions-set
  "Returns a map of group-id -> general permissions paths.
  Only groups that has at least one general permission enabled will be included."
  []
  (let [general-permissions (db/select Permissions
                                       {:where [:or
                                                [:= :object "/"]
<<<<<<< HEAD
                                                [:like :object (hx/literal "/general/%")]]})
        permissions-set-from-group-id (fn [group-id]
                                        (->> general-permissions
                                             (filter #(= (:group_id %) group-id))
                                             (map :object)
                                             set))]
    (into {} (for [group-id group-ids]
               {group-id (permissions-set-from-group-id group-id)}))))
=======
                                                [:like :object (hx/literal "/general/%")]]})]
    (into {} (for [[group-id perms] (group-by :group_id general-permissions)]
               {group-id (set (map :object perms))}))))
>>>>>>> e63352fa

(defn- permission-for-type
  [permissions-set perm-type]
  (if (perms/set-has-full-permissions? permissions-set (perms/general-perms-path perm-type))
    :yes
    :no))

(s/defn permissions-set->general-perms :- GroupPermissionsGraph
  "Get a map of all general permissions for a group"
  [permission-set]
  {:setting      (permission-for-type permission-set :setting)
   :monitoring   (permission-for-type permission-set :monitoring)
   :subscription (permission-for-type permission-set :subscription)})

(s/defn graph :- GeneralPermissionsGraph
  "Fetch a graph representing the general permissions status for every group. This works just like the function of
  the same name in `metabase.models.permissions`; see also the documentation for that function."
  []
  {:revision (g-perm-revision/latest-id)
   :groups   (into {} (for [[group-id perms] (group-id->permissions-set)]
                        {group-id (permissions-set->general-perms perms)}))})

;;; -------------------------------------------------- Update Graph --------------------------------------------------

(defn update-general-permissions!
  "Perform update general permissions for a group-id"
  [group-id changes]
  (doseq [[perm-type perm-value] changes]
    (case perm-value
      :yes
<<<<<<< HEAD
      (perms/grant-permissions! group-id (perms/general-perms-path permission-type))

      :no
      (perms/delete-related-permissions! group-id (perms/general-perms-path permission-type)))))
=======
      (perms/grant-general-permissions! group-id perm-type)

      :no
      (perms/revoke-general-permissions! group-id perm-type))))
>>>>>>> e63352fa

(s/defn update-graph!
  "Update the General Permissions graph.
  This works just like [[metabase.models.permission/update-data-perms-graph!]], but for General permissions;
  refer to that function's extensive documentation to get a sense for how this works."
  [new-graph :- GeneralPermissionsGraph]
  (let [old-graph          (graph)
        old-perms          (:groups old-graph)
        new-perms          (:groups new-graph)
        [diff-old changes] (data/diff old-perms new-perms)]
    (perms/log-permissions-changes diff-old changes)
    (perms/check-revision-numbers old-graph new-graph)
    (when (seq changes)
      (db/transaction
       (doseq [[group-id changes] changes]
         (update-general-permissions! group-id changes))
       (perms/save-perms-revision! GeneralPermissionsRevision (:revision old-graph) (:groups old-graph) changes)))))<|MERGE_RESOLUTION|>--- conflicted
+++ resolved
@@ -28,20 +28,9 @@
   (let [general-permissions (db/select Permissions
                                        {:where [:or
                                                 [:= :object "/"]
-<<<<<<< HEAD
-                                                [:like :object (hx/literal "/general/%")]]})
-        permissions-set-from-group-id (fn [group-id]
-                                        (->> general-permissions
-                                             (filter #(= (:group_id %) group-id))
-                                             (map :object)
-                                             set))]
-    (into {} (for [group-id group-ids]
-               {group-id (permissions-set-from-group-id group-id)}))))
-=======
                                                 [:like :object (hx/literal "/general/%")]]})]
     (into {} (for [[group-id perms] (group-by :group_id general-permissions)]
                {group-id (set (map :object perms))}))))
->>>>>>> e63352fa
 
 (defn- permission-for-type
   [permissions-set perm-type]
@@ -72,17 +61,10 @@
   (doseq [[perm-type perm-value] changes]
     (case perm-value
       :yes
-<<<<<<< HEAD
-      (perms/grant-permissions! group-id (perms/general-perms-path permission-type))
-
-      :no
-      (perms/delete-related-permissions! group-id (perms/general-perms-path permission-type)))))
-=======
       (perms/grant-general-permissions! group-id perm-type)
 
       :no
       (perms/revoke-general-permissions! group-id perm-type))))
->>>>>>> e63352fa
 
 (s/defn update-graph!
   "Update the General Permissions graph.
