(ns metabase-enterprise.advanced-permissions.models.permissions.general-permissions
  "Code for generating and updating the General Permission graph. See [[metabase.models.permissions]] for more
  details and for the code for generating and updating the *data* permissions graph."
  (:require [clojure.data :as data]
            [metabase.api.common :as api :refer [*current-user-id*]]
            [metabase.models :refer [GeneralPermissionsRevision Permissions PermissionsGroup]]
            [metabase.models.general-permissions-revision :as g-perm-revision]
            [metabase.models.permissions :as perms]
            [metabase.util.honeysql-extensions :as hx]
            [metabase.util.schema :as su]
            [schema.core :as s]
            [toucan.db :as db]))

;;; ---------------------------------------------------- Schemas -----------------------------------------------------

(def ^:private GroupPermissionsGraph
  {(s/enum :setting :monitoring :subscription) (s/enum :yes :no)})

(def ^:private GeneralPermissionsGraph
  {:revision s/Int
   :groups   {su/IntGreaterThanZero GroupPermissionsGraph}})

;; -------------------------------------------------- Fetch Graph ---------------------------------------------------

(defn- group-id->permissions-set
  "Get a map of general permissions for all existing group-ids"
  []
  (let [group-ids           (db/select-field :id PermissionsGroup)
        general-permissions (db/select Permissions
                                       {:where [:or
                                                [:= :object "/"]
                                                [:like :object (hx/literal "/general/%")]]})
        permissions-set-from-group-id (fn [group-id]
                                        (->> general-permissions
                                             (filter #(= (:group_id %) group-id))
                                             (map :object)
                                             set))]
    (into {} (for [group-id group-ids]
               {group-id (permissions-set-from-group-id group-id)}))))

<<<<<<< HEAD
(defn- perrmission-for-type
=======
(s/defn general-perms-path :- perms/Path
  "Get general permission's path by permissions's type"
  [perm-type]
  (case perm-type
    :setting
    "/general/setting/"

    :monitoring
    "/general/monitoring/"

    :subscription
    "/general/subscription/"))

(defn- permission-for-type
>>>>>>> 190d10bc
  [permissions-set perm-type]
  (if (perms/set-has-full-permissions? permissions-set (perms/general-perms-path perm-type))
    :yes
    :no))

(s/defn permissions-set->general-perms :- GroupPermissionsGraph
  "Get a map of all general permissions for a group"
  [permission-set]
  {:setting      (permission-for-type permission-set :setting)
   :monitoring   (permission-for-type permission-set :monitoring)
   :subscription (permission-for-type permission-set :subscription)})

(s/defn graph :- GeneralPermissionsGraph
  "Fetch a graph representing the general permissions status for every group. This works just like the function of
  the same name in `metabase.models.permissions`; see also the documentation for that function."
  []
  {:revision (g-perm-revision/latest-id)
   :groups   (into {} (for [[group-id perms] (group-id->permissions-set)]
                        {group-id (permissions-set->general-perms perms)}))})

;;; -------------------------------------------------- Update Graph --------------------------------------------------

(defn- save-perms-revision!
  "Save changes made to the general permissions graph for logging/auditing purposes.
  This doesn't do anything if `*current-user-id*` is unset (e.g. for testing or REPL usage)."
  [current-revision old changes]
  (when *current-user-id*
    (db/insert! GeneralPermissionsRevision
                ;; manually specify ID here so if one was somehow inserted in the meantime in the fraction of a second since we
                ;; called `check-revision-numbers` the PK constraint will fail and the transaction will abort
                :id      (inc current-revision)
                :before  old
                :changes changes
                :user_id *current-user-id*)))

(defn update-general-permissions!
  "Perform update general permissions for a group-id"
  [group-id changes]
  (doseq [[permission-type permission-value] changes]
    (case permission-value
      :yes
      (perms/grant-permissions! group-id (perms/general-perms-path permission-type))

      :no
      (perms/delete-related-permissions! group-id (perms/general-perms-path permission-type)))))

(s/defn update-graph!
  "Update the General Permissions graph.
  This works just like [[metabase.models.permission/update-data-perms-graph!]], but for General permissions;
  refer to that function's extensive documentation to get a sense for how this works."
  [new-graph :- GeneralPermissionsGraph]
  (let [old-graph          (graph)
        old-perms          (:groups old-graph)
        new-perms          (:groups new-graph)
        ;; filter out any groups not in the old graph
        new-perms          (select-keys new-perms (keys old-perms))
        ;; filter out any permission type that are not in the old graph
        new-perms          (into {} (for [[group-id permissions] new-perms]
                                      [group-id (select-keys permissions (keys (get old-perms group-id)))]))
        [diff-old changes] (data/diff old-perms new-perms)]
    (perms/log-permissions-changes diff-old changes)
    (perms/check-revision-numbers old-graph new-graph)
    (when (seq changes)
      (db/transaction
       (doseq [[group-id changes] changes]
         (update-general-permissions! group-id changes))
       (save-perms-revision! (:revision old-graph) old-graph changes)))))<|MERGE_RESOLUTION|>--- conflicted
+++ resolved
@@ -38,24 +38,7 @@
     (into {} (for [group-id group-ids]
                {group-id (permissions-set-from-group-id group-id)}))))
 
-<<<<<<< HEAD
-(defn- perrmission-for-type
-=======
-(s/defn general-perms-path :- perms/Path
-  "Get general permission's path by permissions's type"
-  [perm-type]
-  (case perm-type
-    :setting
-    "/general/setting/"
-
-    :monitoring
-    "/general/monitoring/"
-
-    :subscription
-    "/general/subscription/"))
-
 (defn- permission-for-type
->>>>>>> 190d10bc
   [permissions-set perm-type]
   (if (perms/set-has-full-permissions? permissions-set (perms/general-perms-path perm-type))
     :yes
