(ns metabase-enterprise.advanced-permissions.api.general-test
  (:require [clojure.test :refer :all]
            [metabase.models :refer [PermissionsGroup]]
            [metabase.models.permissions :as perms]
            [metabase.models.permissions-group :as group]
            [metabase.public-settings.premium-features-test :as premium-features-test]
            [metabase.test :as mt]))

(deftest general-permissions-test
  (mt/with-temp* [PermissionsGroup [{group-id :id}]]
    (testing "GET /api/ee/advanced-permissions/general/graph"
      (premium-features-test/with-premium-features #{}
        (testing "Should require a token with `:advanced-permissions`"
          (is (= "This API endpoint is only enabled if you have a premium token with the :advanced-permissions feature."
                 (mt/user-http-request :crowberto :get 402 "ee/advanced-permissions/general/graph")))))

      (premium-features-test/with-premium-features #{:advanced-permissions}
        (testing "have to be a superuser"
          (is (= "You don't have permissions to do that."
                 (mt/user-http-request :rasta :get 403 "ee/advanced-permissions/general/graph"))))

        (testing "return general permissions for groups that has general permisions"
          ;; TODO: remove this when subscription is granted by default for new group
          (perms/grant-general-permissions! group-id :subscription)
          (let [graph  (mt/user-http-request :crowberto :get 200 "ee/advanced-permissions/general/graph")
                groups (:groups graph)]
            (is (int? (:revision graph)))
            (is (partial= {(mt/int->kw (:id (group/admin)))
                           {:monitoring   "yes"
                            :setting      "yes"
                            :subscription "yes"}
                           (mt/int->kw group-id)
                           {:monitoring   "no"
                            :setting      "no"
                            :subscription "yes"}}
<<<<<<< HEAD
                          groups))))))
=======
                          groups)))))))
>>>>>>> e63352fa

  (mt/with-temp* [PermissionsGroup [{group-id :id}]]
    (testing "PUT /api/ee/advanced-permissions/general/graph"
      (let [current-graph (premium-features-test/with-premium-features #{:advanced-permissions}
                            (mt/user-http-request :crowberto :get 200 "ee/advanced-permissions/general/graph"))
            new-graph     (assoc-in current-graph [:groups (mt/int->kw group-id) :setting] "yes")]

        (premium-features-test/with-premium-features #{}
          (testing "Should require a token with `:advanced-permissions`"
            (is (= "This API endpoint is only enabled if you have a premium token with the :advanced-permissions feature."
                   (mt/user-http-request :crowberto :put 402 "ee/advanced-permissions/general/graph" new-graph)))))

        (premium-features-test/with-premium-features #{:advanced-permissions}
          (testing "have to be a superuser"
            (is (= "You don't have permissions to do that."
                   (mt/user-http-request :rasta :put 403 "ee/advanced-permissions/general/graph" new-graph))))

          (testing "failed when revision is mismatched"
            (is (= "Looks like someone else edited the permissions and your data is out of date. Please fetch new data and try again."
                   (mt/user-http-request :crowberto :put 409 "ee/advanced-permissions/general/graph"
                                         (assoc new-graph :revision (inc (:revision new-graph)))))))

          (testing "successfully update general permissions"
            (is (partial= {(mt/int->kw (:id (group/admin)))
                           {:monitoring   "yes"
                            :setting      "yes"
                            :subscription "yes"}
                           (mt/int->kw group-id)
                           {:monitoring   "no"
                            :setting      "yes"
                            :subscription "yes"}}
                          (:groups (mt/user-http-request :crowberto :put 200 "ee/advanced-permissions/general/graph" new-graph))))))))))<|MERGE_RESOLUTION|>--- conflicted
+++ resolved
@@ -20,8 +20,6 @@
                  (mt/user-http-request :rasta :get 403 "ee/advanced-permissions/general/graph"))))
 
         (testing "return general permissions for groups that has general permisions"
-          ;; TODO: remove this when subscription is granted by default for new group
-          (perms/grant-general-permissions! group-id :subscription)
           (let [graph  (mt/user-http-request :crowberto :get 200 "ee/advanced-permissions/general/graph")
                 groups (:groups graph)]
             (is (int? (:revision graph)))
@@ -33,11 +31,8 @@
                            {:monitoring   "no"
                             :setting      "no"
                             :subscription "yes"}}
-<<<<<<< HEAD
-                          groups))))))
-=======
+
                           groups)))))))
->>>>>>> e63352fa
 
   (mt/with-temp* [PermissionsGroup [{group-id :id}]]
     (testing "PUT /api/ee/advanced-permissions/general/graph"
