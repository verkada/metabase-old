(disable-warning
 {:linter                      :suspicious-expression
  :for-macro                   'clojure.core/and
  :if-inside-macroexpansion-of #{'clojure.core.match/match}
  :within-depth                50
  :reason                      (str "By default, eastwood only allows a depth of up to 13 when ignoring single-arg `and` "
                                    "in `core/match` macro expansions; some of our `mbql.u/match` macros exceed that depth.")})

(disable-warning
<<<<<<< HEAD
 {:linter          :wrong-arity
  :function-symbol 'metabase.test.data.users/user-http-request
  :arglists-for-linting '([& args])})

(disable-warning
 {:linter          :wrong-arity
  :function-symbol 'metabase.test/user-http-request
=======
 {:linter               :wrong-arity
  :function-symbol      'metabase.test.data.users/user-http-request
  :arglists-for-linting '([& args])})

(disable-warning
 {:linter               :wrong-arity
  :function-symbol      'metabase.test/user-http-request
>>>>>>> 89382bae
  :arglists-for-linting '([& args])})

(disable-warning
 {:linter               :wrong-arity
  :function-symbol      'metabase.test.fixtures/initialize
  :arglists-for-linting '([& what])})

(disable-warning
 {:linter               :wrong-arity
  :function-symbol      'metabase.test.initialize/initialize-if-needed!
  :arglists-for-linting '([& what])})

(disable-warning
 {:linter               :wrong-arity
  :function-symbol      'metabase.test/initialize-if-needed!
  :arglists-for-linting '([& what])})

(disable-warning
 {:linter               :wrong-arity
  :function-symbol      'metabase.query-processor-test/normal-drivers-with-feature
  :arglists-for-linting '([feature & more-features])})

(disable-warning
 {:linter               :wrong-arity
  :function-symbol      'metabase.test/normal-drivers-with-feature
  :arglists-for-linting '([feature & more-features])})

(disable-warning
 {:linter               :wrong-arity
  :function-symbol      'metabase.query-processor-test/normal-drivers-without-feature
  :arglists-for-linting '([feature & more-features])})

(disable-warning
 {:linter               :wrong-arity
  :function-symbol      'metabase.test/normal-drivers-without-feature
  :arglists-for-linting '([feature & more-features])})

(disable-warning
 {:linter               :wrong-arity
  :function-symbol      'metabase.http-client/client
  :arglists-for-linting '([& args])})

(disable-warning
 {:linter               :wrong-arity
  :function-symbol      'metabase.test/client
  :arglists-for-linting '([& args])})

(disable-warning
 {:linter               :wrong-arity
  :function-symbol      'metabase.http-client/client-full-response
  :arglists-for-linting '([& args])})

(disable-warning
 {:linter               :wrong-arity
  :function-symbol      'metabase.test/client-full-response
  :arglists-for-linting '([& args])})

(disable-warning
 {:linter               :wrong-arity
  :function-symbol      'metabase.test.data.sql/qualified-name-components
  :arglists-for-linting '([driver database-name & args])})

(disable-warning
 {:linter                      :suspicious-expression
  :for-macro                   'clojure.core/let
  :if-inside-macroexpansion-of #{'metabase.models.collection-test/with-collection-in-location}
  :within-depth                10})

(disable-warning
 {:linter                      :suspicious-expression
  :for-macro                   'clojure.core/let
  :if-inside-macroexpansion-of '#{metabase.test/with-temp
                                  metabase.test/with-temp*
                                  toucan.util.test/with-temp
                                  toucan.util.test/with-temp*}
<<<<<<< HEAD
  :within-depth                10})
=======
  :within-depth                10})

(disable-warning
 {:linter                      :constant-test
  :if-inside-macroexpansion-of #{'clojure.java.jdbc/with-db-connection}
  :within-depth                5})
>>>>>>> 89382bae
<|MERGE_RESOLUTION|>--- conflicted
+++ resolved
@@ -7,15 +7,6 @@
                                     "in `core/match` macro expansions; some of our `mbql.u/match` macros exceed that depth.")})
 
 (disable-warning
-<<<<<<< HEAD
- {:linter          :wrong-arity
-  :function-symbol 'metabase.test.data.users/user-http-request
-  :arglists-for-linting '([& args])})
-
-(disable-warning
- {:linter          :wrong-arity
-  :function-symbol 'metabase.test/user-http-request
-=======
  {:linter               :wrong-arity
   :function-symbol      'metabase.test.data.users/user-http-request
   :arglists-for-linting '([& args])})
@@ -23,7 +14,6 @@
 (disable-warning
  {:linter               :wrong-arity
   :function-symbol      'metabase.test/user-http-request
->>>>>>> 89382bae
   :arglists-for-linting '([& args])})
 
 (disable-warning
@@ -99,13 +89,9 @@
                                   metabase.test/with-temp*
                                   toucan.util.test/with-temp
                                   toucan.util.test/with-temp*}
-<<<<<<< HEAD
-  :within-depth                10})
-=======
   :within-depth                10})
 
 (disable-warning
  {:linter                      :constant-test
   :if-inside-macroexpansion-of #{'clojure.java.jdbc/with-db-connection}
-  :within-depth                5})
->>>>>>> 89382bae
+  :within-depth                5})