--- conflicted
+++ resolved
@@ -11330,8 +11330,6 @@
                 AND p.object = '/general/subscription/'
               WHERE p.object IS NULL;
 
-<<<<<<< HEAD
-
   - changeSet:
       id: v43.00-048
       author: dpsutton
@@ -11441,7 +11439,7 @@
                     foreignKeyName: fk_persisted_info_ref_creator_id
                     deferrable: false
                     initiallyDeferred: false
-=======
+
   - changeSet:
       id: v43.00-049
       author: dpsutton
@@ -11467,7 +11465,6 @@
                 constraints:
                   nullable: false
             tableName: timeline
->>>>>>> af8f043b
 
 # >>>>>>>>>> DO NOT ADD NEW MIGRATIONS BELOW THIS LINE! ADD THEM ABOVE <<<<<<<<<<
 
