--- conflicted
+++ resolved
@@ -173,13 +173,10 @@
     "frontend/src/metabase/{qb,new_question}/**/*.js*": [
       "prettier --tab-width 4 --write",
       "git add"
-<<<<<<< HEAD
     ],
     "frontend/src/metabase-lib/**/*.js*": [
       "prettier --tab-width 4 --write",
       "git add"
-=======
->>>>>>> 425cac45
     ]
   }
 }