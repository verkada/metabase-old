--- conflicted
+++ resolved
@@ -116,20 +116,13 @@
                                   [x y]))))
                       (reservoir-sample validation-set-size))})
    (fn [{:keys [validation-set fits]}]
-<<<<<<< HEAD
      (some->> fits
               (remove nil?)
               not-empty
               (apply min-key #(transduce identity
-                                         (rmse (comp (:model %) first) second)
+                                         (mae (comp (:model %) first) second)
                                          validation-set))
               :formula))))
-=======
-     (->> fits
-          (remove nil?)
-          (apply min-key #(transduce identity (mae (comp (:model %) first) second) validation-set))
-          :formula))))
->>>>>>> 35a21acc
 
 (defn- timeseries?
   [{:keys [numbers datetimes others]}]
