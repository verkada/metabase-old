--- conflicted
+++ resolved
@@ -821,17 +821,15 @@
   [group-or-id database-or-id]
   (grant-permissions! group-or-id (feature-perms-path :download :full database-or-id)))
 
-<<<<<<< HEAD
 (defn grant-subscription-permissions!
   "Grant permission to create/edit subscriptions and alerts by default"
   [group-id]
   (grant-permissions! group-id (general-perms-path :subscription)))
-=======
+
 (defn grant-general-permissions!
   "Grant full permissions for a group to access a General feature."
   [group-or-id perm-type]
   (grant-permissions! group-or-id (general-perms-path perm-type)))
->>>>>>> e63352fa
 
 (defn- is-personal-collection-or-descendant-of-one? [collection]
   (classloader/require 'metabase.models.collection)
