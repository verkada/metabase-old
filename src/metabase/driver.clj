--- conflicted
+++ resolved
@@ -449,20 +449,14 @@
 
 (defmethod database-supports? :default [driver feature _] (supports? driver feature))
 
-<<<<<<< HEAD
 (defmethod database-supports? [::driver :date-functions] [_ _ _]
   true)
 
-(defmulti ^:deprecated format-custom-field-name
-  "Prior to Metabase 0.33.0, you could specifiy custom names for aggregations in MBQL by wrapping the clause in a
-  `:named` clause:
-=======
 (defmulti ^{:deprecated "0.42.0"} format-custom-field-name
   "Unused in Metabase 0.42.0+. Implement [[escape-alias]] instead. This method will be removed in a future release."
   {:arglists '([driver custom-field-name])}
   dispatch-on-initialized-driver
   :hierarchy #'hierarchy)
->>>>>>> f0a01c9b
 
 (defmulti ^String escape-alias
   "Escape a dynamically generated `column-alias-name` string in a way that makes it valid for your database. These
