# Running Metabase on Docker

Metabase provides an official Docker image via Dockerhub that can be used for deployments on any system that is running Docker.

If you're trying to upgrade your Metabase version on Docker, check out these [upgrading instructions](./start.md#upgrading-metabase).

### Launching Metabase on a new container

Here's a quick one-liner to get you off the ground (please note, we recommend further configuration for production deployments below):

    docker run -d -p 3000:3000 --name metabase metabase/metabase

This will launch a Metabase server on port 3000 by default.  You can use `docker logs -f metabase` to follow the rest of the initialization progress.  Once the Metabase startup completes you can access the app at [localhost:3000](http://localhost:3000)

Since Docker containers have their own ports and we just map them to the system ports as needed it's easy to move Metabase onto a different system port if you wish.  For example running Metabase on port 12345:

    docker run -d -p 12345:3000 --name metabase metabase/metabase


### Mounting a mapped file storage volume

In its default configuration Metabase uses the local filesystem to run an H2 embedded database to store its own application data.  The end result is that your Metabase application data will be on disk inside your container and lost if you ever remove the container.

To persist your data outside of the container and make it available for use between container launches we can mount a local file path inside our container.

    docker run -d -p 3000:3000 -v ~/metabase-data:/metabase-data -e "MB_DB_FILE=/metabase-data/metabase.db" --name metabase metabase/metabase

Now when you launch your container we are telling Metabase to use the database file at `/tmp/metabase.db` instead of its default location and we are mounting that folder from our local filesystem into the container.

### Getting your config back if you stopped your container

If you have previously run and configured your Metabase using the local Database and then stopped the container, your data will still be there unless you deleted the container with the `docker rm` command. To recover your previous configuration:

1. Find the stopped container using the `docker ps -a` command.
   It will look something like this:

```
    docker ps -a | grep metabase
    ca072cd44a49        metabase/metabase        "/app/run_metabase.sh"   About an hour ago   Up About an hour          0.0.0.0:3000->3000/tcp   metabase
    02e4dff057d2        262aa3d0f714             "/app/run_metabase.sh"   23 hours ago        Exited (0) 23 hours ago                            pedantic_hypatia
    0d2170d4aa4a        262aa3d0f714             "/app/run_metabase.sh"   23 hours ago        Exited (0) 23 hours ago                            stoic_lumiere
```
   Once you have identified the stopped container with your configuration in it, save the container ID from the left most column for the next step.
2. Use `docker commit` to create a new custom docker image from the stopped container containing your configuration.

```
     docker commit ca072cd44a49 mycompany/metabase-custom
     sha256:9ff56186de4dd0b9bb2a37c977c3a4c9358647cde60a16f11f4c05bded1fe77a
```
3. Run your new image using `docker run` to get up and running again.
```
     docker run -d -p 3000:3000 --name metabase mycompany/metabase-custom
     430bb02a37bb2471176e54ca323d0940c4e0ee210c3ab04262cb6576fe4ded6d
```
Hopefully you have your previously configured Metabase Installation back. If it's not the one you expected try a different stopped container and do these steps again.

### Using Postgres as the Metabase application database

If you are ready to completely move off the H2 embedded database for running Metabase and prefer to use Postgres we've got that covered too.

In this scenario all you need to do is make sure you launch Metabase with the correct environment variables containing your Postgres database connection details and you're all set.  For example:

    docker run -d -p 3000:3000 \
      -e "MB_DB_TYPE=postgres" \
      -e "MB_DB_DBNAME=metabase" \
      -e "MB_DB_PORT=5432" \
      -e "MB_DB_USER=<username>" \
      -e "MB_DB_PASS=<password>" \
      -e "MB_DB_HOST=my-database-host" \
      --name metabase metabase/metabase

Keep in mind that Metabase will be connecting from within your docker container, so make sure that either you're using a fully qualified hostname or that you've set a proper entry in your container's `/etc/hosts file`.

### Migrating from H2 to Postgres as the Metabase application database

For general information, see instructions for [migrating from H2 to MySQL or Postgres](./start.md#migrating-from-using-the-h2-database-to-mysql-or-postgres).

To migrate an existing Metabase container from an H2 application database to another database container (e.g. Postgres, MySQL), there are a few considerations to keep in mind:

* The target database container must be accessible (i.e. on an available network)
* The target database container must be supported (e.g. MySQL, Postgres)
* The existing H2 database should be [mapped outside the running container](#mounting-a-mapped-file-storage-volume)

The migration process involves 2 main steps:

1. Stop the existing Metabase container
2. Run a new, temporary Metabase container to perform the migration

Using a Postgres container as the target, here's an example invocation:

  docker run --name metabase-migration \
    -v /path/metabase/data:/metabase-data \
    -e "MB_DB_FILE=/metabase-data/metabase.db" \
    -e "MB_DB_TYPE=postgres" \
    -e "MB_DB_DBNAME=metabase" \
    -e "MB_DB_PORT=5432" \
    -e "MB_DB_USER=<username>" \
    -e "MB_DB_PASS=<password>" \
    -e "MB_DB_HOST=my-database-host" \
    metabase/metabase load-from-h2

To further explain the example: in addition to specifying the target database connection details, set the `MB_DB_FILE` environment variable for the source H2 database location, and pass the argument `load-from-h2` to begin migrating.

### Setting the Java Timezone

It's best to set your Java timezone to match the timezone you'd like all your reports to come in.  You can do this by simply specifying the `JAVA_TIMEZONE` environment variable which is picked up by the Metabase launch script.  For example:

    docker run -d -p 3000:3000 \
      -e "JAVA_TIMEZONE=US/Pacific" \
      --name metabase metabase/metabase


### Additional custom settings

While running Metabase on docker you can use any of the custom settings from [Customizing the Metabase Jetty Webserver](./start.md#customizing-the-metabase-jetty-webserver) by setting environment variables on your docker run command.

In addition to the standard custom settings there are two docker specific environment variables `MUID` and `MGID` which are used to set the user and group IDs used by metabase when running in a docker container. These settings make it possible to match file permissions when files, such as the application database, are shared between the host and the container.

Here's how to use a database file, owned by your account, that is stored in your home directory:

    docker run -d -v ~/my-metabase-db:/metabase.db --name metabase -e MB_DB_FILE=/metabase.db -e MUID=$UID -e MGID=$GID -p 3000:3000 metabase/metabase

Now that you’ve installed Metabase, it’s time to [set it up and connect it to your database](../setting-up-metabase.md).


### Copying the application database

If you forgot to configure to the application database, it will be located at `/metabase.db/metabase.db.mv.db` in the container. You can copy this whole directory out of the container using the following command (replacing `CONTAINER_ID` with the actual container ID or name, `metabase` if you named the container):

    docker cp CONTAINER_ID:/metabase.db ./

The DB contents will be left in a directory named metabase.db.
Note that some older versions of metabase stored their db in a different default location.

    docker cp CONTAINER_ID:/metabase.db.mv.db metabase.db.mv.db

<<<<<<< HEAD

=======
>>>>>>> 1e8f42b9
### Fixing OutOfMemoryErrors in some hosted environments

On some hosts Metabase can fail to start with an error message like:

    java.lang.OutOfMemoryError: Java heap space

If that happens, you'll need to set a JVM option to manually configure the maximum amount of memory the JVM uses for the heap. Refer
to [these instructions](./start.md#metabase-fails-to-start-due-to-heap-space-outofmemoryerrors) for details on how to do that.<|MERGE_RESOLUTION|>--- conflicted
+++ resolved
@@ -134,10 +134,7 @@
 
     docker cp CONTAINER_ID:/metabase.db.mv.db metabase.db.mv.db
 
-<<<<<<< HEAD
 
-=======
->>>>>>> 1e8f42b9
 ### Fixing OutOfMemoryErrors in some hosted environments
 
 On some hosts Metabase can fail to start with an error message like:
